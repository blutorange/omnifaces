/*
 * Copyright 2012 OmniFaces.
 *
 * Licensed under the Apache License, Version 2.0 (the "License"); you may not use this file except in compliance with
 * the License. You may obtain a copy of the License at
 *
 *     http://www.apache.org/licenses/LICENSE-2.0
 *
 * Unless required by applicable law or agreed to in writing, software distributed under the License is distributed on
 * an "AS IS" BASIS, WITHOUT WARRANTIES OR CONDITIONS OF ANY KIND, either express or implied. See the License for the
 * specific language governing permissions and limitations under the License.
 */
package org.omnifaces.exceptionhandler;

<<<<<<< HEAD
import static org.omnifaces.util.Exceptions.unwrap;
import static org.omnifaces.util.Faces.getContext;
=======
import static javax.servlet.RequestDispatcher.ERROR_EXCEPTION;
import static javax.servlet.RequestDispatcher.ERROR_EXCEPTION_TYPE;
import static javax.servlet.RequestDispatcher.ERROR_MESSAGE;
import static javax.servlet.RequestDispatcher.ERROR_REQUEST_URI;
import static javax.servlet.RequestDispatcher.ERROR_STATUS_CODE;
import static org.omnifaces.util.Exceptions.unwrap;
import static org.omnifaces.util.Faces.getContext;
import static org.omnifaces.util.FacesLocal.getRequest;
>>>>>>> 15adb166
import static org.omnifaces.util.FacesLocal.normalizeViewId;

import java.io.IOException;
import java.util.Iterator;
import java.util.logging.Level;
import java.util.logging.Logger;

import javax.el.ELException;
import javax.faces.FacesException;
import javax.faces.application.ViewHandler;
import javax.faces.component.UIViewRoot;
import javax.faces.context.ExceptionHandler;
import javax.faces.context.ExceptionHandlerFactory;
import javax.faces.context.ExceptionHandlerWrapper;
import javax.faces.context.ExternalContext;
import javax.faces.context.FacesContext;
import javax.faces.event.AbortProcessingException;
import javax.faces.event.ExceptionQueuedEvent;
import javax.faces.event.PhaseId;
import javax.faces.event.PreRenderViewEvent;
import javax.faces.view.ViewDeclarationLanguage;
import javax.faces.webapp.FacesServlet;
import javax.servlet.ServletException;
import javax.servlet.http.HttpServletRequest;
import javax.servlet.http.HttpServletResponse;

import org.omnifaces.config.WebXml;
import org.omnifaces.context.OmniPartialViewContext;
import org.omnifaces.filter.FacesExceptionFilter;
import org.omnifaces.util.Exceptions;
import org.omnifaces.util.Hacks;

/**
 * <p>
 * The {@link FullAjaxExceptionHandler} will transparently handle exceptions during ajax requests exactly the same way
 * as exceptions during synchronous (non-ajax) requests.
 * <p>
 * By default, when an exception occurs during a JSF ajax request, the enduser would not get any form of feedback if the
 * action was successfully performed or not. In Mojarra, only when the project stage is set to <code>Development</code>,
 * the enduser would see a bare JavaScript alert with only the exception type and message. It would make sense if
 * exceptions during ajax requests are handled the same way as exceptions during synchronous requests, which is
 * utilizing the standard Servlet API <code>&lt;error-page&gt;</code> mechanisms in <code>web.xml</code>.
 *
 * <h3>Installation</h3>
 * <p>
 * This handler must be registered by a factory as follows in <code>faces-config.xml</code> in order to get it to run:
 * <pre>
 * &lt;factory&gt;
 *     &lt;exception-handler-factory&gt;org.omnifaces.exceptionhandler.FullAjaxExceptionHandlerFactory&lt;/exception-handler-factory&gt;
 * &lt;/factory&gt;
 * </pre>
 *
 * <h3>Error pages</h3>
 * <p>
 * This exception handler will parse the <code>web.xml</code> and <code>web-fragment.xml</code> files to find the error
 * page locations of the HTTP error code <code>500</code> and all declared specific exception types. Those locations
 * need to point to Facelets files (JSP is not supported) and the URL must match the {@link FacesServlet} mapping (just
 * mapping it on <code>*.xhtml</code> should eliminate confusion about virtual URLs).
 * <p>
 * The location of the HTTP error code <code>500</code> or the exception type <code>java.lang.Throwable</code> is
 * <b>required</b> in order to get the {@link FullAjaxExceptionHandler} to work, because there's then at least a fall
 * back error page whenever there's no match with any of the declared specific exceptions. So, you must at least have
 * either
 * <pre>
 * &lt;error-page&gt;
 *     &lt;error-code&gt;500&lt;/error-code&gt;
 *     &lt;location&gt;/WEB-INF/errorpages/500.xhtml&lt;/location&gt;
 * &lt;/error-page&gt;
 * </pre>
 * <p>or
 * <pre>
 * &lt;error-page&gt;
 *     &lt;exception-type&gt;java.lang.Throwable&lt;/exception-type&gt;
 *     &lt;location&gt;/WEB-INF/errorpages/500.xhtml&lt;/location&gt;
 * &lt;/error-page&gt;
 * </pre>
 * <p>
 * You can have both, but the <code>java.lang.Throwable</code> one will always get precedence over the <code>500</code>
 * one, as per the Servlet API specification, so the <code>500</code> one would be basically superfluous.
 * <p>
 * The exception detail is available in the request scope by the standard Servlet error request attributes like as in a
 * normal synchronous error page response. You could for example show them in the error page as follows:
 * <pre>
 * &lt;ul&gt;
 *     &lt;li&gt;Date/time: #{of:formatDate(now, 'yyyy-MM-dd HH:mm:ss')}&lt;/li&gt;
 *     &lt;li&gt;User agent: #{header['user-agent']}&lt;/li&gt;
 *     &lt;li&gt;User IP: #{request.remoteAddr}&lt;/li&gt;
 *     &lt;li&gt;Request URI: #{requestScope['javax.servlet.error.request_uri']}&lt;/li&gt;
 *     &lt;li&gt;Ajax request: #{facesContext.partialViewContext.ajaxRequest ? 'Yes' : 'No'}&lt;/li&gt;
 *     &lt;li&gt;Status code: #{requestScope['javax.servlet.error.status_code']}&lt;/li&gt;
 *     &lt;li&gt;Exception type: #{requestScope['javax.servlet.error.exception_type']}&lt;/li&gt;
 *     &lt;li&gt;Exception message: #{requestScope['javax.servlet.error.message']}&lt;/li&gt;
 *     &lt;li&gt;Stack trace:
 *         &lt;pre&gt;#{of:printStackTrace(requestScope['javax.servlet.error.exception'])}&lt;/pre&gt;
 *     &lt;/li&gt;
 * &lt;/ul&gt;
 * </pre>
 * <p>
 * Exceptions during render response can only be handled when the <code>javax.faces.FACELETS_BUFFER_SIZE</code> is
 * large enough so that the so far rendered response until the occurrence of the exception fits in there and can
 * therefore safely be resetted. When rendering of the error page itself fails due to a bug in the error page itself
 * and the response can still be resetted, then a hardcoded message will be returned informing the developer about the
 * double mistake.
 *
 * <h3>Error in error page itself</h3>
 * <p>
 * When the rendering of the error page itself failed due to a bug in the error page itself, then the
 * {@link FullAjaxExceptionHandler} will reset the response and display a hardcoded error message in "plain text".
 *
 * <h3>Normal requests</h3>
 * <p>
 * Note that the {@link FullAjaxExceptionHandler} does not deal with normal (non-ajax) requests at all. To properly
 * handle JSF and EL exceptions on normal requests as well, you need an additional {@link FacesExceptionFilter}. This
 * will extract the root cause from a wrapped {@link FacesException} and {@link ELException} before delegating the
 * {@link ServletException} further to the container (the container will namely use the first root cause of
 * {@link ServletException} to match an error page by exception in web.xml).
 *
 * <h3>Customizing <code>FullAjaxExceptionHandler</code></h3>
 * <p>
 * If more fine grained control is desired for determining the root cause of the caught exception, or whether it should
 * be handled, or determining the error page, or logging the exception, then the developer can opt to extend this
 * {@link FullAjaxExceptionHandler} and override one or more of the following protected methods:
 * <ul>
 * <li>{@link #findExceptionRootCause(FacesContext, Throwable)}
 * <li>{@link #shouldHandleExceptionRootCause(FacesContext, Throwable)}
 * <li>{@link #findErrorPageLocation(FacesContext, Throwable)}
 * <li>{@link #logException(FacesContext, Throwable, String, String, Object...)}
 * </ul>
 * <p>
 * Don't forget to create a custom {@link ExceptionHandlerFactory} for it as well, so that it could be registered
 * in <code>faces-config.xml</code>. This does not necessarily need to extend from
 * {@link FullAjaxExceptionHandlerFactory}.
 *
 * @author Bauke Scholtz
 * @see FullAjaxExceptionHandlerFactory
 */
public class FullAjaxExceptionHandler extends ExceptionHandlerWrapper {

	// Private constants ----------------------------------------------------------------------------------------------

	private static final Logger logger = Logger.getLogger(FullAjaxExceptionHandler.class.getName());

	private static final String ERROR_DEFAULT_LOCATION_MISSING =
		"Either HTTP 500 or java.lang.Throwable error page is required in web.xml or web-fragment.xml."
			+ " Neither was found.";
	private static final String LOG_EXCEPTION_HANDLED =
		"FullAjaxExceptionHandler: An exception occurred during processing JSF ajax request."
			+ " Error page '%s' will be shown.";
	private static final String LOG_RENDER_EXCEPTION_HANDLED =
		"FullAjaxExceptionHandler: An exception occurred during rendering JSF ajax response."
			+ " Error page '%s' will be shown.";
	private static final String LOG_RENDER_EXCEPTION_UNHANDLED =
		"FullAjaxExceptionHandler: An exception occurred during rendering JSF ajax response."
			+ " Error page '%s' CANNOT be shown as response is already committed."
			+ " Consider increasing 'javax.faces.FACELETS_BUFFER_SIZE' if it really needs to be handled.";
	private static final String LOG_ERROR_PAGE_ERROR =
		"FullAjaxExceptionHandler: Well, another exception occurred during rendering error page '%s'."
			+ " Trying to render a hardcoded error page now.";
	private static final String ERROR_PAGE_ERROR =
		"<?xml version='1.0' encoding='UTF-8'?><partial-response id='error'><changes><update id='javax.faces.ViewRoot'>"
			+ "<![CDATA[<html lang='en'><head><title>Error in error</title></head><body><section><h2>Oops!</h2>"
			+ "<p>A problem occurred during processing the ajax request. Subsequently, another problem occurred during"
			+ " processing the error page which should inform you about that problem.</p><p>If you are the responsible"
			+ " web developer, it's time to read the server logs about the bug in the error page itself.</p></section>"
			+ "</body></html>]]></update></changes></partial-response>";

	// Variables ------------------------------------------------------------------------------------------------------

	private ExceptionHandler wrapped;

	// Constructors ---------------------------------------------------------------------------------------------------

	/**
	 * Construct a new ajax exception handler around the given wrapped exception handler.
	 * @param wrapped The wrapped exception handler.
	 */
	public FullAjaxExceptionHandler(ExceptionHandler wrapped) {
		this.wrapped = wrapped;
	}

	// Actions --------------------------------------------------------------------------------------------------------

	/**
	 * Handle the ajax exception as follows, only and only if the current request is an ajax request with an uncommitted
	 * response and there is at least one unhandled exception:
	 * <ul>
	 *   <li>Find the root cause of the exception by {@link #findExceptionRootCause(FacesContext, Throwable)}.
	 *   <li>Find the error page location based on root cause by {@link #findErrorPageLocation(FacesContext, Throwable)}.
	 *   <li>Set the standard servlet error request attributes.
	 *   <li>Force JSF to render the full error page in its entirety.
	 * </ul>
	 * Any remaining unhandled exceptions will be swallowed. Only the first one is relevant.
	 */
	@Override
	public void handle() throws FacesException {
		handleAjaxException(getContext());
		wrapped.handle();
	}

	private void handleAjaxException(FacesContext context) {
		if (context == null || !context.getPartialViewContext().isAjaxRequest()) {
			return; // Not an ajax request.
		}

		Iterator<ExceptionQueuedEvent> unhandledExceptionQueuedEvents = getUnhandledExceptionQueuedEvents().iterator();

		if (!unhandledExceptionQueuedEvents.hasNext()) {
			return; // There's no unhandled exception.
		}

		Throwable exception = unhandledExceptionQueuedEvents.next().getContext().getException();

		if (exception instanceof AbortProcessingException) {
			return; // Let JSF handle it itself.
		}

		exception = findExceptionRootCause(context, exception);

		if (!shouldHandleExceptionRootCause(context, exception)) {
			return; // A subclass apparently want to do it differently.
		}

		String errorPageLocation = findErrorPageLocation(context, exception);

		if (errorPageLocation == null) {
			throw new IllegalArgumentException(ERROR_DEFAULT_LOCATION_MISSING);
		}

		unhandledExceptionQueuedEvents.remove();

		if (!canRenderErrorPageView(context, exception, errorPageLocation)) {
			return; // If error page cannot be rendered, then it's end of story.
		}

		// Set the necessary servlet request attributes which a bit decent error page may expect.
		HttpServletRequest request = getRequest(context);
		request.setAttribute(ERROR_EXCEPTION, exception);
		request.setAttribute(ERROR_EXCEPTION_TYPE, exception.getClass());
		request.setAttribute(ERROR_MESSAGE, exception.getMessage());
		request.setAttribute(ERROR_REQUEST_URI, request.getRequestURI());
		request.setAttribute(ERROR_STATUS_CODE, HttpServletResponse.SC_INTERNAL_SERVER_ERROR);

		try {
			renderErrorPageView(context, request, errorPageLocation);
		}
		catch (IOException e) {
			throw new FacesException(e);
		}

		while (unhandledExceptionQueuedEvents.hasNext()) {
			// Any remaining unhandled exceptions are not interesting. First fix the first.
			unhandledExceptionQueuedEvents.next();
			unhandledExceptionQueuedEvents.remove();
		}
	}

	/**
	 * Determine the root cause based on the caught exception, which will then be used to find the error page location.
	 * The default implementation delegates to {@link Exceptions#unwrap(Throwable)}.
	 * @param context The involved faces context.
	 * @param exception The caught exception to determine the root cause for.
	 * @return The root cause of the caught exception.
	 * @since 1.5
	 */
	protected Throwable findExceptionRootCause(FacesContext context, Throwable exception) {
		return unwrap(exception);
	}

	/**
	 * Returns <code>true</code> if the {@link FullAjaxExceptionHandler} should handle this exception root cause. If
	 * this returns <code>false</code>, then the {@link FullAjaxExceptionHandler} will skip handling this exception and
	 * delegate it further to the wrapped exception handler. The default implementation just returns <code>true</code>.
	 * @param context The involved faces context.
	 * @param exception The caught exception to determine the root cause for.
	 * @return <code>true</code> if the given exception should be handled by the {@link FullAjaxExceptionHandler}.
	 * @since 1.8
	 */
	protected boolean shouldHandleExceptionRootCause(FacesContext context, Throwable exception) {
		return true;
	}

	/**
	 * Determine the error page location based on the given exception.
	 * The default implementation delegates to {@link WebXml#findErrorPageLocation(Throwable)}.
	 * @param context The involved faces context.
	 * @param exception The exception to determine the error page for.
	 * @return The location of the error page. It must start with <code>/</code> and be relative to the context path.
	 * @since 1.5
	 */
	protected String findErrorPageLocation(FacesContext context, Throwable exception) {
		return WebXml.INSTANCE.findErrorPageLocation(exception);
	}

	/**
	 * Log the thrown exception and determined error page location with the given message, optionally parameterized
	 * with the given parameters.
	 * The default implementation logs through <code>java.util.logging</code> as SEVERE.
	 * @param context The involved faces context.
	 * @param exception The exception to log.
	 * @param location The error page location.
	 * @param message The log message.
	 * @param parameters The log message parameters, if any.
	 * @since 1.6
	 */
	protected void logException(FacesContext context, Throwable exception, String location, String message, Object... parameters) {
		logger.log(Level.SEVERE, String.format(message, location), exception);
	}

	private boolean canRenderErrorPageView(FacesContext context, Throwable exception, String errorPageLocation) {
		if (context.getCurrentPhaseId() != PhaseId.RENDER_RESPONSE) {
			logException(context, exception, errorPageLocation, LOG_EXCEPTION_HANDLED);
			return true;
		}
		else if (!context.getExternalContext().isResponseCommitted()) {
			logException(context, exception, errorPageLocation, LOG_RENDER_EXCEPTION_HANDLED);
			resetResponse(context); // If the exception was thrown in midst of rendering the JSF response, then reset (partial) response.
			return true;
		}
		else {
			logException(context, exception, errorPageLocation, LOG_RENDER_EXCEPTION_UNHANDLED);

			// Mojarra doesn't close the partial response during render exception. Let do it ourselves.
			OmniPartialViewContext.getCurrentInstance(context).closePartialResponse();
			return false;
		}
	}

	private void resetResponse(FacesContext context) {
		ExternalContext externalContext = context.getExternalContext();
		String contentType = externalContext.getResponseContentType(); // Remember content type.
		String characterEncoding = externalContext.getResponseCharacterEncoding(); // Remember encoding.
		externalContext.responseReset();
		OmniPartialViewContext.getCurrentInstance(context).resetPartialResponse();
		externalContext.setResponseContentType(contentType);
		externalContext.setResponseCharacterEncoding(characterEncoding);
	}

	private void renderErrorPageView(FacesContext context, final HttpServletRequest request, String errorPageLocation)
		throws IOException
	{
		String viewId = getViewIdAndPrepareParamsIfNecessary(context, errorPageLocation);
		ViewHandler viewHandler = context.getApplication().getViewHandler();
		UIViewRoot viewRoot = viewHandler.createView(context, viewId);
		context.setViewRoot(viewRoot);
		context.getPartialViewContext().setRenderAll(true);
		Hacks.removeResourceDependencyState(context);

		try {
			ViewDeclarationLanguage vdl = viewHandler.getViewDeclarationLanguage(context, viewId);
			vdl.buildView(context, viewRoot);
			context.getApplication().publishEvent(context, PreRenderViewEvent.class, viewRoot);
			vdl.renderView(context, viewRoot);
			context.responseComplete();
		}
		catch (Exception e) {
			// Apparently, the error page itself contained an error.
			logException(context, e, errorPageLocation, LOG_ERROR_PAGE_ERROR);
			ExternalContext externalContext = context.getExternalContext();

			if (!externalContext.isResponseCommitted()) {
				// Okay, reset the response and tell that the error page itself contained an error.
				resetResponse(context);
				externalContext.setResponseContentType("text/xml");
				externalContext.getResponseOutputWriter().write(ERROR_PAGE_ERROR);
				context.responseComplete();
			}
			else {
				// Well, it's too late to handle. Just let it go.
				throw new FacesException(e);
			}
		}
		finally {
			// Prevent some servlet containers from handling error page itself afterwards. So far Tomcat/JBoss
			// are known to do that. It would only result in IllegalStateException "response already committed"
			// or "getOutputStream() has already been called for this response".
			request.removeAttribute(ERROR_EXCEPTION);
		}
	}

	private String getViewIdAndPrepareParamsIfNecessary(FacesContext context, String errorPageLocation) {
		String[] parts = errorPageLocation.split("\\?", 2);

<<<<<<< HEAD
		if (parts.length == 2) {
			// Map<String, List<String>> params = toParameterMap(parts[1]);
			// TODO: #287: make available via #{param(Values)}. Request wrapper needed :|
		}
=======
		// TODO: #287: make params available via #{param(Values)}. Request wrapper needed :|
>>>>>>> 15adb166

		return normalizeViewId(context, parts[0]);
	}

	@Override
	public ExceptionHandler getWrapped() {
		return wrapped;
	}

}<|MERGE_RESOLUTION|>--- conflicted
+++ resolved
@@ -1,427 +1,418 @@
-/*
- * Copyright 2012 OmniFaces.
- *
- * Licensed under the Apache License, Version 2.0 (the "License"); you may not use this file except in compliance with
- * the License. You may obtain a copy of the License at
- *
- *     http://www.apache.org/licenses/LICENSE-2.0
- *
- * Unless required by applicable law or agreed to in writing, software distributed under the License is distributed on
- * an "AS IS" BASIS, WITHOUT WARRANTIES OR CONDITIONS OF ANY KIND, either express or implied. See the License for the
- * specific language governing permissions and limitations under the License.
- */
-package org.omnifaces.exceptionhandler;
-
-<<<<<<< HEAD
-import static org.omnifaces.util.Exceptions.unwrap;
-import static org.omnifaces.util.Faces.getContext;
-=======
-import static javax.servlet.RequestDispatcher.ERROR_EXCEPTION;
-import static javax.servlet.RequestDispatcher.ERROR_EXCEPTION_TYPE;
-import static javax.servlet.RequestDispatcher.ERROR_MESSAGE;
-import static javax.servlet.RequestDispatcher.ERROR_REQUEST_URI;
-import static javax.servlet.RequestDispatcher.ERROR_STATUS_CODE;
-import static org.omnifaces.util.Exceptions.unwrap;
-import static org.omnifaces.util.Faces.getContext;
-import static org.omnifaces.util.FacesLocal.getRequest;
->>>>>>> 15adb166
-import static org.omnifaces.util.FacesLocal.normalizeViewId;
-
-import java.io.IOException;
-import java.util.Iterator;
-import java.util.logging.Level;
-import java.util.logging.Logger;
-
-import javax.el.ELException;
-import javax.faces.FacesException;
-import javax.faces.application.ViewHandler;
-import javax.faces.component.UIViewRoot;
-import javax.faces.context.ExceptionHandler;
-import javax.faces.context.ExceptionHandlerFactory;
-import javax.faces.context.ExceptionHandlerWrapper;
-import javax.faces.context.ExternalContext;
-import javax.faces.context.FacesContext;
-import javax.faces.event.AbortProcessingException;
-import javax.faces.event.ExceptionQueuedEvent;
-import javax.faces.event.PhaseId;
-import javax.faces.event.PreRenderViewEvent;
-import javax.faces.view.ViewDeclarationLanguage;
-import javax.faces.webapp.FacesServlet;
-import javax.servlet.ServletException;
-import javax.servlet.http.HttpServletRequest;
-import javax.servlet.http.HttpServletResponse;
-
-import org.omnifaces.config.WebXml;
-import org.omnifaces.context.OmniPartialViewContext;
-import org.omnifaces.filter.FacesExceptionFilter;
-import org.omnifaces.util.Exceptions;
-import org.omnifaces.util.Hacks;
-
-/**
- * <p>
- * The {@link FullAjaxExceptionHandler} will transparently handle exceptions during ajax requests exactly the same way
- * as exceptions during synchronous (non-ajax) requests.
- * <p>
- * By default, when an exception occurs during a JSF ajax request, the enduser would not get any form of feedback if the
- * action was successfully performed or not. In Mojarra, only when the project stage is set to <code>Development</code>,
- * the enduser would see a bare JavaScript alert with only the exception type and message. It would make sense if
- * exceptions during ajax requests are handled the same way as exceptions during synchronous requests, which is
- * utilizing the standard Servlet API <code>&lt;error-page&gt;</code> mechanisms in <code>web.xml</code>.
- *
- * <h3>Installation</h3>
- * <p>
- * This handler must be registered by a factory as follows in <code>faces-config.xml</code> in order to get it to run:
- * <pre>
- * &lt;factory&gt;
- *     &lt;exception-handler-factory&gt;org.omnifaces.exceptionhandler.FullAjaxExceptionHandlerFactory&lt;/exception-handler-factory&gt;
- * &lt;/factory&gt;
- * </pre>
- *
- * <h3>Error pages</h3>
- * <p>
- * This exception handler will parse the <code>web.xml</code> and <code>web-fragment.xml</code> files to find the error
- * page locations of the HTTP error code <code>500</code> and all declared specific exception types. Those locations
- * need to point to Facelets files (JSP is not supported) and the URL must match the {@link FacesServlet} mapping (just
- * mapping it on <code>*.xhtml</code> should eliminate confusion about virtual URLs).
- * <p>
- * The location of the HTTP error code <code>500</code> or the exception type <code>java.lang.Throwable</code> is
- * <b>required</b> in order to get the {@link FullAjaxExceptionHandler} to work, because there's then at least a fall
- * back error page whenever there's no match with any of the declared specific exceptions. So, you must at least have
- * either
- * <pre>
- * &lt;error-page&gt;
- *     &lt;error-code&gt;500&lt;/error-code&gt;
- *     &lt;location&gt;/WEB-INF/errorpages/500.xhtml&lt;/location&gt;
- * &lt;/error-page&gt;
- * </pre>
- * <p>or
- * <pre>
- * &lt;error-page&gt;
- *     &lt;exception-type&gt;java.lang.Throwable&lt;/exception-type&gt;
- *     &lt;location&gt;/WEB-INF/errorpages/500.xhtml&lt;/location&gt;
- * &lt;/error-page&gt;
- * </pre>
- * <p>
- * You can have both, but the <code>java.lang.Throwable</code> one will always get precedence over the <code>500</code>
- * one, as per the Servlet API specification, so the <code>500</code> one would be basically superfluous.
- * <p>
- * The exception detail is available in the request scope by the standard Servlet error request attributes like as in a
- * normal synchronous error page response. You could for example show them in the error page as follows:
- * <pre>
- * &lt;ul&gt;
- *     &lt;li&gt;Date/time: #{of:formatDate(now, 'yyyy-MM-dd HH:mm:ss')}&lt;/li&gt;
- *     &lt;li&gt;User agent: #{header['user-agent']}&lt;/li&gt;
- *     &lt;li&gt;User IP: #{request.remoteAddr}&lt;/li&gt;
- *     &lt;li&gt;Request URI: #{requestScope['javax.servlet.error.request_uri']}&lt;/li&gt;
- *     &lt;li&gt;Ajax request: #{facesContext.partialViewContext.ajaxRequest ? 'Yes' : 'No'}&lt;/li&gt;
- *     &lt;li&gt;Status code: #{requestScope['javax.servlet.error.status_code']}&lt;/li&gt;
- *     &lt;li&gt;Exception type: #{requestScope['javax.servlet.error.exception_type']}&lt;/li&gt;
- *     &lt;li&gt;Exception message: #{requestScope['javax.servlet.error.message']}&lt;/li&gt;
- *     &lt;li&gt;Stack trace:
- *         &lt;pre&gt;#{of:printStackTrace(requestScope['javax.servlet.error.exception'])}&lt;/pre&gt;
- *     &lt;/li&gt;
- * &lt;/ul&gt;
- * </pre>
- * <p>
- * Exceptions during render response can only be handled when the <code>javax.faces.FACELETS_BUFFER_SIZE</code> is
- * large enough so that the so far rendered response until the occurrence of the exception fits in there and can
- * therefore safely be resetted. When rendering of the error page itself fails due to a bug in the error page itself
- * and the response can still be resetted, then a hardcoded message will be returned informing the developer about the
- * double mistake.
- *
- * <h3>Error in error page itself</h3>
- * <p>
- * When the rendering of the error page itself failed due to a bug in the error page itself, then the
- * {@link FullAjaxExceptionHandler} will reset the response and display a hardcoded error message in "plain text".
- *
- * <h3>Normal requests</h3>
- * <p>
- * Note that the {@link FullAjaxExceptionHandler} does not deal with normal (non-ajax) requests at all. To properly
- * handle JSF and EL exceptions on normal requests as well, you need an additional {@link FacesExceptionFilter}. This
- * will extract the root cause from a wrapped {@link FacesException} and {@link ELException} before delegating the
- * {@link ServletException} further to the container (the container will namely use the first root cause of
- * {@link ServletException} to match an error page by exception in web.xml).
- *
- * <h3>Customizing <code>FullAjaxExceptionHandler</code></h3>
- * <p>
- * If more fine grained control is desired for determining the root cause of the caught exception, or whether it should
- * be handled, or determining the error page, or logging the exception, then the developer can opt to extend this
- * {@link FullAjaxExceptionHandler} and override one or more of the following protected methods:
- * <ul>
- * <li>{@link #findExceptionRootCause(FacesContext, Throwable)}
- * <li>{@link #shouldHandleExceptionRootCause(FacesContext, Throwable)}
- * <li>{@link #findErrorPageLocation(FacesContext, Throwable)}
- * <li>{@link #logException(FacesContext, Throwable, String, String, Object...)}
- * </ul>
- * <p>
- * Don't forget to create a custom {@link ExceptionHandlerFactory} for it as well, so that it could be registered
- * in <code>faces-config.xml</code>. This does not necessarily need to extend from
- * {@link FullAjaxExceptionHandlerFactory}.
- *
- * @author Bauke Scholtz
- * @see FullAjaxExceptionHandlerFactory
- */
-public class FullAjaxExceptionHandler extends ExceptionHandlerWrapper {
-
-	// Private constants ----------------------------------------------------------------------------------------------
-
-	private static final Logger logger = Logger.getLogger(FullAjaxExceptionHandler.class.getName());
-
-	private static final String ERROR_DEFAULT_LOCATION_MISSING =
-		"Either HTTP 500 or java.lang.Throwable error page is required in web.xml or web-fragment.xml."
-			+ " Neither was found.";
-	private static final String LOG_EXCEPTION_HANDLED =
-		"FullAjaxExceptionHandler: An exception occurred during processing JSF ajax request."
-			+ " Error page '%s' will be shown.";
-	private static final String LOG_RENDER_EXCEPTION_HANDLED =
-		"FullAjaxExceptionHandler: An exception occurred during rendering JSF ajax response."
-			+ " Error page '%s' will be shown.";
-	private static final String LOG_RENDER_EXCEPTION_UNHANDLED =
-		"FullAjaxExceptionHandler: An exception occurred during rendering JSF ajax response."
-			+ " Error page '%s' CANNOT be shown as response is already committed."
-			+ " Consider increasing 'javax.faces.FACELETS_BUFFER_SIZE' if it really needs to be handled.";
-	private static final String LOG_ERROR_PAGE_ERROR =
-		"FullAjaxExceptionHandler: Well, another exception occurred during rendering error page '%s'."
-			+ " Trying to render a hardcoded error page now.";
-	private static final String ERROR_PAGE_ERROR =
-		"<?xml version='1.0' encoding='UTF-8'?><partial-response id='error'><changes><update id='javax.faces.ViewRoot'>"
-			+ "<![CDATA[<html lang='en'><head><title>Error in error</title></head><body><section><h2>Oops!</h2>"
-			+ "<p>A problem occurred during processing the ajax request. Subsequently, another problem occurred during"
-			+ " processing the error page which should inform you about that problem.</p><p>If you are the responsible"
-			+ " web developer, it's time to read the server logs about the bug in the error page itself.</p></section>"
-			+ "</body></html>]]></update></changes></partial-response>";
-
-	// Variables ------------------------------------------------------------------------------------------------------
-
-	private ExceptionHandler wrapped;
-
-	// Constructors ---------------------------------------------------------------------------------------------------
-
-	/**
-	 * Construct a new ajax exception handler around the given wrapped exception handler.
-	 * @param wrapped The wrapped exception handler.
-	 */
-	public FullAjaxExceptionHandler(ExceptionHandler wrapped) {
-		this.wrapped = wrapped;
-	}
-
-	// Actions --------------------------------------------------------------------------------------------------------
-
-	/**
-	 * Handle the ajax exception as follows, only and only if the current request is an ajax request with an uncommitted
-	 * response and there is at least one unhandled exception:
-	 * <ul>
-	 *   <li>Find the root cause of the exception by {@link #findExceptionRootCause(FacesContext, Throwable)}.
-	 *   <li>Find the error page location based on root cause by {@link #findErrorPageLocation(FacesContext, Throwable)}.
-	 *   <li>Set the standard servlet error request attributes.
-	 *   <li>Force JSF to render the full error page in its entirety.
-	 * </ul>
-	 * Any remaining unhandled exceptions will be swallowed. Only the first one is relevant.
-	 */
-	@Override
-	public void handle() throws FacesException {
-		handleAjaxException(getContext());
-		wrapped.handle();
-	}
-
-	private void handleAjaxException(FacesContext context) {
-		if (context == null || !context.getPartialViewContext().isAjaxRequest()) {
-			return; // Not an ajax request.
-		}
-
-		Iterator<ExceptionQueuedEvent> unhandledExceptionQueuedEvents = getUnhandledExceptionQueuedEvents().iterator();
-
-		if (!unhandledExceptionQueuedEvents.hasNext()) {
-			return; // There's no unhandled exception.
-		}
-
-		Throwable exception = unhandledExceptionQueuedEvents.next().getContext().getException();
-
-		if (exception instanceof AbortProcessingException) {
-			return; // Let JSF handle it itself.
-		}
-
-		exception = findExceptionRootCause(context, exception);
-
-		if (!shouldHandleExceptionRootCause(context, exception)) {
-			return; // A subclass apparently want to do it differently.
-		}
-
-		String errorPageLocation = findErrorPageLocation(context, exception);
-
-		if (errorPageLocation == null) {
-			throw new IllegalArgumentException(ERROR_DEFAULT_LOCATION_MISSING);
-		}
-
-		unhandledExceptionQueuedEvents.remove();
-
-		if (!canRenderErrorPageView(context, exception, errorPageLocation)) {
-			return; // If error page cannot be rendered, then it's end of story.
-		}
-
-		// Set the necessary servlet request attributes which a bit decent error page may expect.
-		HttpServletRequest request = getRequest(context);
-		request.setAttribute(ERROR_EXCEPTION, exception);
-		request.setAttribute(ERROR_EXCEPTION_TYPE, exception.getClass());
-		request.setAttribute(ERROR_MESSAGE, exception.getMessage());
-		request.setAttribute(ERROR_REQUEST_URI, request.getRequestURI());
-		request.setAttribute(ERROR_STATUS_CODE, HttpServletResponse.SC_INTERNAL_SERVER_ERROR);
-
-		try {
-			renderErrorPageView(context, request, errorPageLocation);
-		}
-		catch (IOException e) {
-			throw new FacesException(e);
-		}
-
-		while (unhandledExceptionQueuedEvents.hasNext()) {
-			// Any remaining unhandled exceptions are not interesting. First fix the first.
-			unhandledExceptionQueuedEvents.next();
-			unhandledExceptionQueuedEvents.remove();
-		}
-	}
-
-	/**
-	 * Determine the root cause based on the caught exception, which will then be used to find the error page location.
-	 * The default implementation delegates to {@link Exceptions#unwrap(Throwable)}.
-	 * @param context The involved faces context.
-	 * @param exception The caught exception to determine the root cause for.
-	 * @return The root cause of the caught exception.
-	 * @since 1.5
-	 */
-	protected Throwable findExceptionRootCause(FacesContext context, Throwable exception) {
-		return unwrap(exception);
-	}
-
-	/**
-	 * Returns <code>true</code> if the {@link FullAjaxExceptionHandler} should handle this exception root cause. If
-	 * this returns <code>false</code>, then the {@link FullAjaxExceptionHandler} will skip handling this exception and
-	 * delegate it further to the wrapped exception handler. The default implementation just returns <code>true</code>.
-	 * @param context The involved faces context.
-	 * @param exception The caught exception to determine the root cause for.
-	 * @return <code>true</code> if the given exception should be handled by the {@link FullAjaxExceptionHandler}.
-	 * @since 1.8
-	 */
-	protected boolean shouldHandleExceptionRootCause(FacesContext context, Throwable exception) {
-		return true;
-	}
-
-	/**
-	 * Determine the error page location based on the given exception.
-	 * The default implementation delegates to {@link WebXml#findErrorPageLocation(Throwable)}.
-	 * @param context The involved faces context.
-	 * @param exception The exception to determine the error page for.
-	 * @return The location of the error page. It must start with <code>/</code> and be relative to the context path.
-	 * @since 1.5
-	 */
-	protected String findErrorPageLocation(FacesContext context, Throwable exception) {
-		return WebXml.INSTANCE.findErrorPageLocation(exception);
-	}
-
-	/**
-	 * Log the thrown exception and determined error page location with the given message, optionally parameterized
-	 * with the given parameters.
-	 * The default implementation logs through <code>java.util.logging</code> as SEVERE.
-	 * @param context The involved faces context.
-	 * @param exception The exception to log.
-	 * @param location The error page location.
-	 * @param message The log message.
-	 * @param parameters The log message parameters, if any.
-	 * @since 1.6
-	 */
-	protected void logException(FacesContext context, Throwable exception, String location, String message, Object... parameters) {
-		logger.log(Level.SEVERE, String.format(message, location), exception);
-	}
-
-	private boolean canRenderErrorPageView(FacesContext context, Throwable exception, String errorPageLocation) {
-		if (context.getCurrentPhaseId() != PhaseId.RENDER_RESPONSE) {
-			logException(context, exception, errorPageLocation, LOG_EXCEPTION_HANDLED);
-			return true;
-		}
-		else if (!context.getExternalContext().isResponseCommitted()) {
-			logException(context, exception, errorPageLocation, LOG_RENDER_EXCEPTION_HANDLED);
-			resetResponse(context); // If the exception was thrown in midst of rendering the JSF response, then reset (partial) response.
-			return true;
-		}
-		else {
-			logException(context, exception, errorPageLocation, LOG_RENDER_EXCEPTION_UNHANDLED);
-
-			// Mojarra doesn't close the partial response during render exception. Let do it ourselves.
-			OmniPartialViewContext.getCurrentInstance(context).closePartialResponse();
-			return false;
-		}
-	}
-
-	private void resetResponse(FacesContext context) {
-		ExternalContext externalContext = context.getExternalContext();
-		String contentType = externalContext.getResponseContentType(); // Remember content type.
-		String characterEncoding = externalContext.getResponseCharacterEncoding(); // Remember encoding.
-		externalContext.responseReset();
-		OmniPartialViewContext.getCurrentInstance(context).resetPartialResponse();
-		externalContext.setResponseContentType(contentType);
-		externalContext.setResponseCharacterEncoding(characterEncoding);
-	}
-
-	private void renderErrorPageView(FacesContext context, final HttpServletRequest request, String errorPageLocation)
-		throws IOException
-	{
-		String viewId = getViewIdAndPrepareParamsIfNecessary(context, errorPageLocation);
-		ViewHandler viewHandler = context.getApplication().getViewHandler();
-		UIViewRoot viewRoot = viewHandler.createView(context, viewId);
-		context.setViewRoot(viewRoot);
-		context.getPartialViewContext().setRenderAll(true);
-		Hacks.removeResourceDependencyState(context);
-
-		try {
-			ViewDeclarationLanguage vdl = viewHandler.getViewDeclarationLanguage(context, viewId);
-			vdl.buildView(context, viewRoot);
-			context.getApplication().publishEvent(context, PreRenderViewEvent.class, viewRoot);
-			vdl.renderView(context, viewRoot);
-			context.responseComplete();
-		}
-		catch (Exception e) {
-			// Apparently, the error page itself contained an error.
-			logException(context, e, errorPageLocation, LOG_ERROR_PAGE_ERROR);
-			ExternalContext externalContext = context.getExternalContext();
-
-			if (!externalContext.isResponseCommitted()) {
-				// Okay, reset the response and tell that the error page itself contained an error.
-				resetResponse(context);
-				externalContext.setResponseContentType("text/xml");
-				externalContext.getResponseOutputWriter().write(ERROR_PAGE_ERROR);
-				context.responseComplete();
-			}
-			else {
-				// Well, it's too late to handle. Just let it go.
-				throw new FacesException(e);
-			}
-		}
-		finally {
-			// Prevent some servlet containers from handling error page itself afterwards. So far Tomcat/JBoss
-			// are known to do that. It would only result in IllegalStateException "response already committed"
-			// or "getOutputStream() has already been called for this response".
-			request.removeAttribute(ERROR_EXCEPTION);
-		}
-	}
-
-	private String getViewIdAndPrepareParamsIfNecessary(FacesContext context, String errorPageLocation) {
-		String[] parts = errorPageLocation.split("\\?", 2);
-
-<<<<<<< HEAD
-		if (parts.length == 2) {
-			// Map<String, List<String>> params = toParameterMap(parts[1]);
-			// TODO: #287: make available via #{param(Values)}. Request wrapper needed :|
-		}
-=======
-		// TODO: #287: make params available via #{param(Values)}. Request wrapper needed :|
->>>>>>> 15adb166
-
-		return normalizeViewId(context, parts[0]);
-	}
-
-	@Override
-	public ExceptionHandler getWrapped() {
-		return wrapped;
-	}
-
+/*
+ * Copyright 2012 OmniFaces.
+ *
+ * Licensed under the Apache License, Version 2.0 (the "License"); you may not use this file except in compliance with
+ * the License. You may obtain a copy of the License at
+ *
+ *     http://www.apache.org/licenses/LICENSE-2.0
+ *
+ * Unless required by applicable law or agreed to in writing, software distributed under the License is distributed on
+ * an "AS IS" BASIS, WITHOUT WARRANTIES OR CONDITIONS OF ANY KIND, either express or implied. See the License for the
+ * specific language governing permissions and limitations under the License.
+ */
+package org.omnifaces.exceptionhandler;
+
+import static org.omnifaces.util.Exceptions.unwrap;
+import static org.omnifaces.util.Faces.getContext;
+import static org.omnifaces.util.FacesLocal.getRequest;
+import static org.omnifaces.util.FacesLocal.normalizeViewId;
+
+import java.io.IOException;
+import java.util.Iterator;
+import java.util.logging.Level;
+import java.util.logging.Logger;
+
+import javax.el.ELException;
+import javax.faces.FacesException;
+import javax.faces.application.ViewHandler;
+import javax.faces.component.UIViewRoot;
+import javax.faces.context.ExceptionHandler;
+import javax.faces.context.ExceptionHandlerFactory;
+import javax.faces.context.ExceptionHandlerWrapper;
+import javax.faces.context.ExternalContext;
+import javax.faces.context.FacesContext;
+import javax.faces.event.AbortProcessingException;
+import javax.faces.event.ExceptionQueuedEvent;
+import javax.faces.event.PhaseId;
+import javax.faces.event.PreRenderViewEvent;
+import javax.faces.view.ViewDeclarationLanguage;
+import javax.faces.webapp.FacesServlet;
+import javax.servlet.ServletException;
+import javax.servlet.http.HttpServletRequest;
+import javax.servlet.http.HttpServletResponse;
+
+import org.omnifaces.config.WebXml;
+import org.omnifaces.context.OmniPartialViewContext;
+import org.omnifaces.filter.FacesExceptionFilter;
+import org.omnifaces.util.Exceptions;
+import org.omnifaces.util.Hacks;
+
+/**
+ * <p>
+ * The {@link FullAjaxExceptionHandler} will transparently handle exceptions during ajax requests exactly the same way
+ * as exceptions during synchronous (non-ajax) requests.
+ * <p>
+ * By default, when an exception occurs during a JSF ajax request, the enduser would not get any form of feedback if the
+ * action was successfully performed or not. In Mojarra, only when the project stage is set to <code>Development</code>,
+ * the enduser would see a bare JavaScript alert with only the exception type and message. It would make sense if
+ * exceptions during ajax requests are handled the same way as exceptions during synchronous requests, which is
+ * utilizing the standard Servlet API <code>&lt;error-page&gt;</code> mechanisms in <code>web.xml</code>.
+ *
+ * <h3>Installation</h3>
+ * <p>
+ * This handler must be registered by a factory as follows in <code>faces-config.xml</code> in order to get it to run:
+ * <pre>
+ * &lt;factory&gt;
+ *     &lt;exception-handler-factory&gt;org.omnifaces.exceptionhandler.FullAjaxExceptionHandlerFactory&lt;/exception-handler-factory&gt;
+ * &lt;/factory&gt;
+ * </pre>
+ *
+ * <h3>Error pages</h3>
+ * <p>
+ * This exception handler will parse the <code>web.xml</code> and <code>web-fragment.xml</code> files to find the error
+ * page locations of the HTTP error code <code>500</code> and all declared specific exception types. Those locations
+ * need to point to Facelets files (JSP is not supported) and the URL must match the {@link FacesServlet} mapping (just
+ * mapping it on <code>*.xhtml</code> should eliminate confusion about virtual URLs).
+ * <p>
+ * The location of the HTTP error code <code>500</code> or the exception type <code>java.lang.Throwable</code> is
+ * <b>required</b> in order to get the {@link FullAjaxExceptionHandler} to work, because there's then at least a fall
+ * back error page whenever there's no match with any of the declared specific exceptions. So, you must at least have
+ * either
+ * <pre>
+ * &lt;error-page&gt;
+ *     &lt;error-code&gt;500&lt;/error-code&gt;
+ *     &lt;location&gt;/WEB-INF/errorpages/500.xhtml&lt;/location&gt;
+ * &lt;/error-page&gt;
+ * </pre>
+ * <p>or
+ * <pre>
+ * &lt;error-page&gt;
+ *     &lt;exception-type&gt;java.lang.Throwable&lt;/exception-type&gt;
+ *     &lt;location&gt;/WEB-INF/errorpages/500.xhtml&lt;/location&gt;
+ * &lt;/error-page&gt;
+ * </pre>
+ * <p>
+ * You can have both, but the <code>java.lang.Throwable</code> one will always get precedence over the <code>500</code>
+ * one, as per the Servlet API specification, so the <code>500</code> one would be basically superfluous.
+ * <p>
+ * The exception detail is available in the request scope by the standard Servlet error request attributes like as in a
+ * normal synchronous error page response. You could for example show them in the error page as follows:
+ * <pre>
+ * &lt;ul&gt;
+ *     &lt;li&gt;Date/time: #{of:formatDate(now, 'yyyy-MM-dd HH:mm:ss')}&lt;/li&gt;
+ *     &lt;li&gt;User agent: #{header['user-agent']}&lt;/li&gt;
+ *     &lt;li&gt;User IP: #{request.remoteAddr}&lt;/li&gt;
+ *     &lt;li&gt;Request URI: #{requestScope['javax.servlet.error.request_uri']}&lt;/li&gt;
+ *     &lt;li&gt;Ajax request: #{facesContext.partialViewContext.ajaxRequest ? 'Yes' : 'No'}&lt;/li&gt;
+ *     &lt;li&gt;Status code: #{requestScope['javax.servlet.error.status_code']}&lt;/li&gt;
+ *     &lt;li&gt;Exception type: #{requestScope['javax.servlet.error.exception_type']}&lt;/li&gt;
+ *     &lt;li&gt;Exception message: #{requestScope['javax.servlet.error.message']}&lt;/li&gt;
+ *     &lt;li&gt;Stack trace:
+ *         &lt;pre&gt;#{of:printStackTrace(requestScope['javax.servlet.error.exception'])}&lt;/pre&gt;
+ *     &lt;/li&gt;
+ * &lt;/ul&gt;
+ * </pre>
+ * <p>
+ * Exceptions during render response can only be handled when the <code>javax.faces.FACELETS_BUFFER_SIZE</code> is
+ * large enough so that the so far rendered response until the occurrence of the exception fits in there and can
+ * therefore safely be resetted. When rendering of the error page itself fails due to a bug in the error page itself
+ * and the response can still be resetted, then a hardcoded message will be returned informing the developer about the
+ * double mistake.
+ *
+ * <h3>Error in error page itself</h3>
+ * <p>
+ * When the rendering of the error page itself failed due to a bug in the error page itself, then the
+ * {@link FullAjaxExceptionHandler} will reset the response and display a hardcoded error message in "plain text".
+ *
+ * <h3>Normal requests</h3>
+ * <p>
+ * Note that the {@link FullAjaxExceptionHandler} does not deal with normal (non-ajax) requests at all. To properly
+ * handle JSF and EL exceptions on normal requests as well, you need an additional {@link FacesExceptionFilter}. This
+ * will extract the root cause from a wrapped {@link FacesException} and {@link ELException} before delegating the
+ * {@link ServletException} further to the container (the container will namely use the first root cause of
+ * {@link ServletException} to match an error page by exception in web.xml).
+ *
+ * <h3>Customizing <code>FullAjaxExceptionHandler</code></h3>
+ * <p>
+ * If more fine grained control is desired for determining the root cause of the caught exception, or whether it should
+ * be handled, or determining the error page, or logging the exception, then the developer can opt to extend this
+ * {@link FullAjaxExceptionHandler} and override one or more of the following protected methods:
+ * <ul>
+ * <li>{@link #findExceptionRootCause(FacesContext, Throwable)}
+ * <li>{@link #shouldHandleExceptionRootCause(FacesContext, Throwable)}
+ * <li>{@link #findErrorPageLocation(FacesContext, Throwable)}
+ * <li>{@link #logException(FacesContext, Throwable, String, String, Object...)}
+ * </ul>
+ * <p>
+ * Don't forget to create a custom {@link ExceptionHandlerFactory} for it as well, so that it could be registered
+ * in <code>faces-config.xml</code>. This does not necessarily need to extend from
+ * {@link FullAjaxExceptionHandlerFactory}.
+ *
+ * @author Bauke Scholtz
+ * @see FullAjaxExceptionHandlerFactory
+ */
+public class FullAjaxExceptionHandler extends ExceptionHandlerWrapper {
+
+	// Private constants ----------------------------------------------------------------------------------------------
+
+	private static final Logger logger = Logger.getLogger(FullAjaxExceptionHandler.class.getName());
+
+	private static final String ERROR_DEFAULT_LOCATION_MISSING =
+		"Either HTTP 500 or java.lang.Throwable error page is required in web.xml or web-fragment.xml."
+			+ " Neither was found.";
+	private static final String LOG_EXCEPTION_HANDLED =
+		"FullAjaxExceptionHandler: An exception occurred during processing JSF ajax request."
+			+ " Error page '%s' will be shown.";
+	private static final String LOG_RENDER_EXCEPTION_HANDLED =
+		"FullAjaxExceptionHandler: An exception occurred during rendering JSF ajax response."
+			+ " Error page '%s' will be shown.";
+	private static final String LOG_RENDER_EXCEPTION_UNHANDLED =
+		"FullAjaxExceptionHandler: An exception occurred during rendering JSF ajax response."
+			+ " Error page '%s' CANNOT be shown as response is already committed."
+			+ " Consider increasing 'javax.faces.FACELETS_BUFFER_SIZE' if it really needs to be handled.";
+	private static final String LOG_ERROR_PAGE_ERROR =
+		"FullAjaxExceptionHandler: Well, another exception occurred during rendering error page '%s'."
+			+ " Trying to render a hardcoded error page now.";
+	private static final String ERROR_PAGE_ERROR =
+		"<?xml version='1.0' encoding='UTF-8'?><partial-response id='error'><changes><update id='javax.faces.ViewRoot'>"
+			+ "<![CDATA[<html lang='en'><head><title>Error in error</title></head><body><section><h2>Oops!</h2>"
+			+ "<p>A problem occurred during processing the ajax request. Subsequently, another problem occurred during"
+			+ " processing the error page which should inform you about that problem.</p><p>If you are the responsible"
+			+ " web developer, it's time to read the server logs about the bug in the error page itself.</p></section>"
+			+ "</body></html>]]></update></changes></partial-response>";
+
+	// Yes, those are copies of Servlet 3.0 RequestDispatcher constant field values.
+	// They are hardcoded to maintain Servlet 2.5 compatibility.
+	private static final String ATTRIBUTE_ERROR_EXCEPTION = "javax.servlet.error.exception";
+	private static final String ATTRIBUTE_ERROR_EXCEPTION_TYPE = "javax.servlet.error.exception_type";
+	private static final String ATTRIBUTE_ERROR_MESSAGE = "javax.servlet.error.message";
+	private static final String ATTRIBUTE_ERROR_REQUEST_URI = "javax.servlet.error.request_uri";
+	private static final String ATTRIBUTE_ERROR_STATUS_CODE = "javax.servlet.error.status_code";
+
+	// Variables ------------------------------------------------------------------------------------------------------
+
+	private ExceptionHandler wrapped;
+
+	// Constructors ---------------------------------------------------------------------------------------------------
+
+	/**
+	 * Construct a new ajax exception handler around the given wrapped exception handler.
+	 * @param wrapped The wrapped exception handler.
+	 */
+	public FullAjaxExceptionHandler(ExceptionHandler wrapped) {
+		this.wrapped = wrapped;
+	}
+
+	// Actions --------------------------------------------------------------------------------------------------------
+
+	/**
+	 * Handle the ajax exception as follows, only and only if the current request is an ajax request with an uncommitted
+	 * response and there is at least one unhandled exception:
+	 * <ul>
+	 *   <li>Find the root cause of the exception by {@link #findExceptionRootCause(FacesContext, Throwable)}.
+	 *   <li>Find the error page location based on root cause by {@link #findErrorPageLocation(FacesContext, Throwable)}.
+	 *   <li>Set the standard servlet error request attributes.
+	 *   <li>Force JSF to render the full error page in its entirety.
+	 * </ul>
+	 * Any remaining unhandled exceptions will be swallowed. Only the first one is relevant.
+	 */
+	@Override
+	public void handle() throws FacesException {
+		handleAjaxException(getContext());
+		wrapped.handle();
+	}
+
+	private void handleAjaxException(FacesContext context) {
+		if (context == null || !context.getPartialViewContext().isAjaxRequest()) {
+			return; // Not an ajax request.
+		}
+
+		Iterator<ExceptionQueuedEvent> unhandledExceptionQueuedEvents = getUnhandledExceptionQueuedEvents().iterator();
+
+		if (!unhandledExceptionQueuedEvents.hasNext()) {
+			return; // There's no unhandled exception.
+		}
+
+		Throwable exception = unhandledExceptionQueuedEvents.next().getContext().getException();
+
+		if (exception instanceof AbortProcessingException) {
+			return; // Let JSF handle it itself.
+		}
+
+		exception = findExceptionRootCause(context, exception);
+
+		if (!shouldHandleExceptionRootCause(context, exception)) {
+			return; // A subclass apparently want to do it differently.
+		}
+
+		String errorPageLocation = findErrorPageLocation(context, exception);
+
+		if (errorPageLocation == null) {
+			throw new IllegalArgumentException(ERROR_DEFAULT_LOCATION_MISSING);
+		}
+
+		unhandledExceptionQueuedEvents.remove();
+
+		if (!canRenderErrorPageView(context, exception, errorPageLocation)) {
+			return; // If error page cannot be rendered, then it's end of story.
+		}
+
+		// Set the necessary servlet request attributes which a bit decent error page may expect.
+		HttpServletRequest request = getRequest(context);
+		request.setAttribute(ATTRIBUTE_ERROR_EXCEPTION, exception);
+		request.setAttribute(ATTRIBUTE_ERROR_EXCEPTION_TYPE, exception.getClass());
+		request.setAttribute(ATTRIBUTE_ERROR_MESSAGE, exception.getMessage());
+		request.setAttribute(ATTRIBUTE_ERROR_REQUEST_URI, request.getRequestURI());
+		request.setAttribute(ATTRIBUTE_ERROR_STATUS_CODE, HttpServletResponse.SC_INTERNAL_SERVER_ERROR);
+
+		try {
+			renderErrorPageView(context, request, errorPageLocation);
+		}
+		catch (IOException e) {
+			throw new FacesException(e);
+		}
+
+		while (unhandledExceptionQueuedEvents.hasNext()) {
+			// Any remaining unhandled exceptions are not interesting. First fix the first.
+			unhandledExceptionQueuedEvents.next();
+			unhandledExceptionQueuedEvents.remove();
+		}
+	}
+
+	/**
+	 * Determine the root cause based on the caught exception, which will then be used to find the error page location.
+	 * The default implementation delegates to {@link Exceptions#unwrap(Throwable)}.
+	 * @param context The involved faces context.
+	 * @param exception The caught exception to determine the root cause for.
+	 * @return The root cause of the caught exception.
+	 * @since 1.5
+	 */
+	protected Throwable findExceptionRootCause(FacesContext context, Throwable exception) {
+		return unwrap(exception);
+	}
+
+	/**
+	 * Returns <code>true</code> if the {@link FullAjaxExceptionHandler} should handle this exception root cause. If
+	 * this returns <code>false</code>, then the {@link FullAjaxExceptionHandler} will skip handling this exception and
+	 * delegate it further to the wrapped exception handler. The default implementation just returns <code>true</code>.
+	 * @param context The involved faces context.
+	 * @param exception The caught exception to determine the root cause for.
+	 * @return <code>true</code> if the given exception should be handled by the {@link FullAjaxExceptionHandler}.
+	 * @since 1.8
+	 */
+	protected boolean shouldHandleExceptionRootCause(FacesContext context, Throwable exception) {
+		return true;
+	}
+
+	/**
+	 * Determine the error page location based on the given exception.
+	 * The default implementation delegates to {@link WebXml#findErrorPageLocation(Throwable)}.
+	 * @param context The involved faces context.
+	 * @param exception The exception to determine the error page for.
+	 * @return The location of the error page. It must start with <code>/</code> and be relative to the context path.
+	 * @since 1.5
+	 */
+	protected String findErrorPageLocation(FacesContext context, Throwable exception) {
+		return WebXml.INSTANCE.findErrorPageLocation(exception);
+	}
+
+	/**
+	 * Log the thrown exception and determined error page location with the given message, optionally parameterized
+	 * with the given parameters.
+	 * The default implementation logs through <code>java.util.logging</code> as SEVERE.
+	 * @param context The involved faces context.
+	 * @param exception The exception to log.
+	 * @param location The error page location.
+	 * @param message The log message.
+	 * @param parameters The log message parameters, if any.
+	 * @since 1.6
+	 */
+	protected void logException(FacesContext context, Throwable exception, String location, String message, Object... parameters) {
+		logger.log(Level.SEVERE, String.format(message, location), exception);
+	}
+
+	private boolean canRenderErrorPageView(FacesContext context, Throwable exception, String errorPageLocation) {
+		if (context.getCurrentPhaseId() != PhaseId.RENDER_RESPONSE) {
+			logException(context, exception, errorPageLocation, LOG_EXCEPTION_HANDLED);
+			return true;
+		}
+		else if (!context.getExternalContext().isResponseCommitted()) {
+			logException(context, exception, errorPageLocation, LOG_RENDER_EXCEPTION_HANDLED);
+			resetResponse(context); // If the exception was thrown in midst of rendering the JSF response, then reset (partial) response.
+			return true;
+		}
+		else {
+			logException(context, exception, errorPageLocation, LOG_RENDER_EXCEPTION_UNHANDLED);
+
+			// Mojarra doesn't close the partial response during render exception. Let do it ourselves.
+			OmniPartialViewContext.getCurrentInstance(context).closePartialResponse();
+			return false;
+		}
+	}
+
+	private void resetResponse(FacesContext context) {
+		ExternalContext externalContext = context.getExternalContext();
+		String contentType = externalContext.getResponseContentType(); // Remember content type.
+		String characterEncoding = externalContext.getResponseCharacterEncoding(); // Remember encoding.
+		externalContext.responseReset();
+		OmniPartialViewContext.getCurrentInstance(context).resetPartialResponse();
+		externalContext.setResponseContentType(contentType);
+		externalContext.setResponseCharacterEncoding(characterEncoding);
+	}
+
+	private void renderErrorPageView(FacesContext context, final HttpServletRequest request, String errorPageLocation)
+		throws IOException
+	{
+		String viewId = getViewIdAndPrepareParamsIfNecessary(context, errorPageLocation);
+		ViewHandler viewHandler = context.getApplication().getViewHandler();
+		UIViewRoot viewRoot = viewHandler.createView(context, viewId);
+		context.setViewRoot(viewRoot);
+		context.getPartialViewContext().setRenderAll(true);
+		Hacks.removeResourceDependencyState(context);
+
+		try {
+			ViewDeclarationLanguage vdl = viewHandler.getViewDeclarationLanguage(context, viewId);
+			vdl.buildView(context, viewRoot);
+			context.getApplication().publishEvent(context, PreRenderViewEvent.class, viewRoot);
+			vdl.renderView(context, viewRoot);
+			context.responseComplete();
+		}
+		catch (Exception e) {
+			// Apparently, the error page itself contained an error.
+			logException(context, e, errorPageLocation, LOG_ERROR_PAGE_ERROR);
+			ExternalContext externalContext = context.getExternalContext();
+
+			if (!externalContext.isResponseCommitted()) {
+				// Okay, reset the response and tell that the error page itself contained an error.
+				resetResponse(context);
+				externalContext.setResponseContentType("text/xml");
+				externalContext.getResponseOutputWriter().write(ERROR_PAGE_ERROR);
+				context.responseComplete();
+			}
+			else {
+				// Well, it's too late to handle. Just let it go.
+				throw new FacesException(e);
+			}
+		}
+		finally {
+			// Prevent some servlet containers from handling error page itself afterwards. So far Tomcat/JBoss
+			// are known to do that. It would only result in IllegalStateException "response already committed"
+			// or "getOutputStream() has already been called for this response".
+			request.removeAttribute(ATTRIBUTE_ERROR_EXCEPTION);
+		}
+	}
+
+	private String getViewIdAndPrepareParamsIfNecessary(FacesContext context, String errorPageLocation) {
+		String[] parts = errorPageLocation.split("\\?", 2);
+
+		// TODO: #287: make params available via #{param(Values)}. Request wrapper needed :|
+
+		return normalizeViewId(context, parts[0]);
+	}
+
+	@Override
+	public ExceptionHandler getWrapped() {
+		return wrapped;
+	}
+
 }
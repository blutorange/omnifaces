--- conflicted
+++ resolved
@@ -1,215 +1,211 @@
-/*
- * Copyright 2018 OmniFaces
- *
- * Licensed under the Apache License, Version 2.0 (the "License"); you may not use this file except in compliance with
- * the License. You may obtain a copy of the License at
- *
- *     http://www.apache.org/licenses/LICENSE-2.0
- *
- * Unless required by applicable law or agreed to in writing, software distributed under the License is distributed on
- * an "AS IS" BASIS, WITHOUT WARRANTIES OR CONDITIONS OF ANY KIND, either express or implied. See the License for the
- * specific language governing permissions and limitations under the License.
- */
-package org.omnifaces.cdi.converter;
-
-import static org.omnifaces.util.BeansLocal.getReference;
-import static org.omnifaces.util.BeansLocal.resolveExact;
-import static org.omnifaces.util.Reflection.findConstructor;
-
-import java.lang.annotation.Annotation;
-import java.util.HashMap;
-import java.util.Map;
-
-import javax.enterprise.context.ApplicationScoped;
-import javax.enterprise.context.Dependent;
-import javax.enterprise.inject.AmbiguousResolutionException;
-import javax.enterprise.inject.Specializes;
-import javax.enterprise.inject.spi.Bean;
-import javax.enterprise.inject.spi.BeanManager;
-import javax.faces.application.Application;
-import javax.faces.application.NavigationHandler;
-import javax.faces.application.ResourceHandler;
-import javax.faces.convert.Converter;
-import javax.faces.convert.FacesConverter;
-import javax.faces.event.ActionListener;
-import javax.faces.event.PhaseListener;
-import javax.faces.event.SystemEventListener;
-import javax.faces.validator.Validator;
-import javax.inject.Inject;
-
-import org.omnifaces.application.OmniApplication;
-import org.omnifaces.application.OmniApplicationFactory;
-
-/**
- * <p>
- * The <code>@FacesConverter</code> is by default not eligible for dependency injection by <code>@Inject</code> nor <code>@EJB</code>.
- * There is a <a href="http://balusc.omnifaces.org/2011/09/communication-in-jsf-20.html#GettingAnEJBInFacesConverterAndFacesValidator">workaround</a>
- * for EJB, but this is nasty and doesn't work out for CDI. <a href="http://stackoverflow.com/q/7531449/157882">Another way</a>
- * would be to make it a JSF or CDI managed bean, however this doesn't register the converter instance into the JSF application context,
- * and hence you won't be able to make use of {@link Application#createConverter(String)} on it. Further it also breaks
- * the power of <code>forClass</code> attribute, i.e. you can't register a JSF converter for a specific type anymore and
- * you'd need to explicitly declare it everytime.
- * <p>
- * Initially, this should be solved in JSF 2.2 which comes with new support for dependency injection in among others all
- * <code>javax.faces.*.*Factory</code>, {@link NavigationHandler}, {@link ResourceHandler},
- * {@link ActionListener}, {@link PhaseListener} and {@link SystemEventListener} instances.
- * The {@link Converter} and {@link Validator} were initially also among them, but they broke a TCK test and were at the
- * last moment removed from dependency injection support.
- * <p>
- * The support is expected to come back in JSF 2.3, but we just can't wait any longer.
- * <a href="http://myfaces.apache.org/extensions/cdi/">MyFaces CODI</a> has support for it,
- * but it requires an additional <code>@Advanced</code> annotation.
- * OmniFaces solves this by implicitly making all {@link FacesConverter} instances eligible for dependency injection
- * <strong>without any further modification</strong>.
- * <p>
- * The {@link ConverterManager} provides access to all {@link FacesConverter} annotated {@link Converter} instances
- * which are made eligible for CDI.
- *
- * <h3>bean-discovery-mode</h3>
- * <p>
- * In Java EE 7's CDI 1.1, when having a CDI 1.1 compatible <code>beans.xml</code>, by default only classes with an
- * explicit CDI managed bean scope annotation will be registered for dependency injection support. In order to cover
- * {@link FacesConverter} annotated classes as well, you need to explicitly set <code>bean-discovery-mode="all"</code>
- * attribute in <code>beans.xml</code>. This was not necessary in Mojarra versions older than 2.2.9 due to an
- * <a href="http://stackoverflow.com/q/29458023/157882">oversight</a>. If you want to keep the default of
- * <code>bean-discovery-mode="annotated"</code>, then you need to add {@link Dependent} annotation to the converter class.
- *
- * <h3>AmbiguousResolutionException</h3>
- * <p>
- * In case you have a {@link FacesConverter} annotated class extending another {@link FacesConverter} annotated class
- * which in turn extends a standard converter, then you may with <code>bean-discovery-mode="all"</code> face an
- * {@link AmbiguousResolutionException}. This can be solved by placing {@link Specializes} annotation on the subclass.
- *
- * <h3>Converters with special Class constructor</h3>
- * <p>
- * By default, CDI only instantiates beans via the default constructor. In case a converter for a class is created,
- * and the returned converter does not have a default constructor, or has a single argument constructor that takes a
- * {@link Class} instance, then this converter will <strong>not</strong> be made eligible for CDI. This change was added
- * in OmniFaces 2.6 as per <a href="https://github.com/omnifaces/omnifaces/issues/25">issue 25</a>.
- *
- * <h3>JSF 2.3 compatibility</h3>
- * <p>
- * OmniFaces 3.0 continued to work fine with regard to managed converters which are initially developed for JSF 2.2.
- * However, JSF 2.3 introduced two new features for converters: parameterized converters and managed converters.
- * When the converter is parameterized as in <code>implements Converter&lt;T&gt;</code>, then you need to use
- * at least OmniFaces 3.1 wherein the incompatibility was fixed. When the converter is managed with the new JSF 2.3
- * <code>managed=true</code> attribute set on the {@link FacesConverter} annotation, then the converter won't be
- * managed by OmniFaces and will continue to work fine for JSF. But the &lt;o:converter&gt; tag won't be able to
- * set attributes on it.
- *
- * @author Radu Creanga {@literal <rdcrng@gmail.com>}
- * @author Bauke Scholtz
- * @see OmniApplication
- * @see OmniApplicationFactory
- * @since 1.6
- */
-@ApplicationScoped
-@SuppressWarnings("rawtypes")
-public class ConverterManager {
-
-	// Dependencies ---------------------------------------------------------------------------------------------------
-
-	@Inject
-	private BeanManager manager;
-	private Map<String, Bean<Converter>> convertersById = new HashMap<>();
-	private Map<Class<?>, Bean<Converter>> convertersByForClass = new HashMap<>();
-
-	// Actions --------------------------------------------------------------------------------------------------------
-
-	/**
-	 * Returns the converter instance associated with the given converter ID,
-	 * or <code>null</code> if there is none.
-	 * @param application The involved JSF application.
-	 * @param converterId The converter ID of the desired converter instance.
-	 * @return the converter instance associated with the given converter ID,
-	 * or <code>null</code> if there is none.
-	 */
-	public Converter createConverter(Application application, String converterId) {
-		Bean<Converter> bean = convertersById.get(converterId);
-
-		if (bean == null && !convertersById.containsKey(converterId)) {
-			Converter converter = application.createConverter(converterId);
-
-			if (converter != null) {
-				bean = resolve(converter.getClass(), converterId, Object.class);
-			}
-
-			convertersById.put(converterId, bean);
-		}
-
-		return (bean != null) ? getReference(manager, bean) : null;
-	}
-
-	/**
-	 * Returns the converter instance associated with the given converter for-class,
-	 * or <code>null</code> if there is none.
-	 * @param application The involved JSF application.
-	 * @param converterForClass The converter for-class of the desired converter instance.
-	 * @return the converter instance associated with the given converter for-class,
-	 * or <code>null</code> if there is none.
-	 */
-	public Converter createConverter(Application application, Class<?> converterForClass) {
-		Bean<Converter> bean = convertersByForClass.get(converterForClass);
-
-		if (bean == null && !convertersByForClass.containsKey(converterForClass)) {
-			Converter converter = application.createConverter(converterForClass);
-
-			if (converter != null) {
-				Class<? extends Converter> converterClass = converter.getClass();
-
-				if (findConstructor(converterClass) != null && findConstructor(converterClass, Class.class) == null) {
-					bean = resolve(converterClass, "", forClass);
-				}
-			}
-
-			convertersByForClass.put(converterForClass, bean);
-		}
-
-<<<<<<< HEAD
-		return (bean != null) ? getReference(manager, bean) : null;
-	}
-
-	@SuppressWarnings("unchecked")
-	private Bean<Converter> resolve(Class<? extends Converter> converterClass, String converterId, Class<?> converterForClass) {
-
-		// First try by class.
-		Bean<Converter> bean = (Bean<Converter>) resolveExact(manager, converterClass);
-
-		if (bean == null) {
-			FacesConverter annotation = converterClass.getAnnotation(FacesConverter.class);
-
-			if (annotation != null) {
-				// Then by own annotation, if any.
-				bean = (Bean<Converter>) resolveExact(manager, converterClass, annotation);
-			}
-
-			if (bean == null) {
-				// Else by fabricated annotation literal.
-				bean = (Bean<Converter>) resolveExact(manager, converterClass, new FacesConverter() {
-					@Override
-					public Class<? extends Annotation> annotationType() {
-						return FacesConverter.class;
-					}
-					@Override
-					public String value() {
-						return converterId;
-					}
-					@Override
-					public boolean managed() {
-						return false;
-					}
-					@Override
-					public Class forClass() {
-						return converterForClass;
-					}
-				});
-			}
-		}
-
-		return bean;
-=======
-		return (bean != null) ? getReference(manager, bean) : application.createConverter(converterForClass);
->>>>>>> d8e3eee1
-	}
-
+/*
+ * Copyright 2018 OmniFaces
+ *
+ * Licensed under the Apache License, Version 2.0 (the "License"); you may not use this file except in compliance with
+ * the License. You may obtain a copy of the License at
+ *
+ *     http://www.apache.org/licenses/LICENSE-2.0
+ *
+ * Unless required by applicable law or agreed to in writing, software distributed under the License is distributed on
+ * an "AS IS" BASIS, WITHOUT WARRANTIES OR CONDITIONS OF ANY KIND, either express or implied. See the License for the
+ * specific language governing permissions and limitations under the License.
+ */
+package org.omnifaces.cdi.converter;
+
+import static org.omnifaces.util.BeansLocal.getReference;
+import static org.omnifaces.util.BeansLocal.resolveExact;
+import static org.omnifaces.util.Reflection.findConstructor;
+
+import java.lang.annotation.Annotation;
+import java.util.HashMap;
+import java.util.Map;
+
+import javax.enterprise.context.ApplicationScoped;
+import javax.enterprise.context.Dependent;
+import javax.enterprise.inject.AmbiguousResolutionException;
+import javax.enterprise.inject.Specializes;
+import javax.enterprise.inject.spi.Bean;
+import javax.enterprise.inject.spi.BeanManager;
+import javax.faces.application.Application;
+import javax.faces.application.NavigationHandler;
+import javax.faces.application.ResourceHandler;
+import javax.faces.convert.Converter;
+import javax.faces.convert.FacesConverter;
+import javax.faces.event.ActionListener;
+import javax.faces.event.PhaseListener;
+import javax.faces.event.SystemEventListener;
+import javax.faces.validator.Validator;
+import javax.inject.Inject;
+
+import org.omnifaces.application.OmniApplication;
+import org.omnifaces.application.OmniApplicationFactory;
+
+/**
+ * <p>
+ * The <code>@FacesConverter</code> is by default not eligible for dependency injection by <code>@Inject</code> nor <code>@EJB</code>.
+ * There is a <a href="http://balusc.omnifaces.org/2011/09/communication-in-jsf-20.html#GettingAnEJBInFacesConverterAndFacesValidator">workaround</a>
+ * for EJB, but this is nasty and doesn't work out for CDI. <a href="http://stackoverflow.com/q/7531449/157882">Another way</a>
+ * would be to make it a JSF or CDI managed bean, however this doesn't register the converter instance into the JSF application context,
+ * and hence you won't be able to make use of {@link Application#createConverter(String)} on it. Further it also breaks
+ * the power of <code>forClass</code> attribute, i.e. you can't register a JSF converter for a specific type anymore and
+ * you'd need to explicitly declare it everytime.
+ * <p>
+ * Initially, this should be solved in JSF 2.2 which comes with new support for dependency injection in among others all
+ * <code>javax.faces.*.*Factory</code>, {@link NavigationHandler}, {@link ResourceHandler},
+ * {@link ActionListener}, {@link PhaseListener} and {@link SystemEventListener} instances.
+ * The {@link Converter} and {@link Validator} were initially also among them, but they broke a TCK test and were at the
+ * last moment removed from dependency injection support.
+ * <p>
+ * The support is expected to come back in JSF 2.3, but we just can't wait any longer.
+ * <a href="http://myfaces.apache.org/extensions/cdi/">MyFaces CODI</a> has support for it,
+ * but it requires an additional <code>@Advanced</code> annotation.
+ * OmniFaces solves this by implicitly making all {@link FacesConverter} instances eligible for dependency injection
+ * <strong>without any further modification</strong>.
+ * <p>
+ * The {@link ConverterManager} provides access to all {@link FacesConverter} annotated {@link Converter} instances
+ * which are made eligible for CDI.
+ *
+ * <h3>bean-discovery-mode</h3>
+ * <p>
+ * In Java EE 7's CDI 1.1, when having a CDI 1.1 compatible <code>beans.xml</code>, by default only classes with an
+ * explicit CDI managed bean scope annotation will be registered for dependency injection support. In order to cover
+ * {@link FacesConverter} annotated classes as well, you need to explicitly set <code>bean-discovery-mode="all"</code>
+ * attribute in <code>beans.xml</code>. This was not necessary in Mojarra versions older than 2.2.9 due to an
+ * <a href="http://stackoverflow.com/q/29458023/157882">oversight</a>. If you want to keep the default of
+ * <code>bean-discovery-mode="annotated"</code>, then you need to add {@link Dependent} annotation to the converter class.
+ *
+ * <h3>AmbiguousResolutionException</h3>
+ * <p>
+ * In case you have a {@link FacesConverter} annotated class extending another {@link FacesConverter} annotated class
+ * which in turn extends a standard converter, then you may with <code>bean-discovery-mode="all"</code> face an
+ * {@link AmbiguousResolutionException}. This can be solved by placing {@link Specializes} annotation on the subclass.
+ *
+ * <h3>Converters with special Class constructor</h3>
+ * <p>
+ * By default, CDI only instantiates beans via the default constructor. In case a converter for a class is created,
+ * and the returned converter does not have a default constructor, or has a single argument constructor that takes a
+ * {@link Class} instance, then this converter will <strong>not</strong> be made eligible for CDI. This change was added
+ * in OmniFaces 2.6 as per <a href="https://github.com/omnifaces/omnifaces/issues/25">issue 25</a>.
+ *
+ * <h3>JSF 2.3 compatibility</h3>
+ * <p>
+ * OmniFaces 3.0 continued to work fine with regard to managed converters which are initially developed for JSF 2.2.
+ * However, JSF 2.3 introduced two new features for converters: parameterized converters and managed converters.
+ * When the converter is parameterized as in <code>implements Converter&lt;T&gt;</code>, then you need to use
+ * at least OmniFaces 3.1 wherein the incompatibility was fixed. When the converter is managed with the new JSF 2.3
+ * <code>managed=true</code> attribute set on the {@link FacesConverter} annotation, then the converter won't be
+ * managed by OmniFaces and will continue to work fine for JSF. But the &lt;o:converter&gt; tag won't be able to
+ * set attributes on it.
+ *
+ * @author Radu Creanga {@literal <rdcrng@gmail.com>}
+ * @author Bauke Scholtz
+ * @see OmniApplication
+ * @see OmniApplicationFactory
+ * @since 1.6
+ */
+@ApplicationScoped
+@SuppressWarnings("rawtypes")
+public class ConverterManager {
+
+	// Dependencies ---------------------------------------------------------------------------------------------------
+
+	@Inject
+	private BeanManager manager;
+	private Map<String, Bean<Converter>> convertersById = new HashMap<>();
+	private Map<Class<?>, Bean<Converter>> convertersByForClass = new HashMap<>();
+
+	// Actions --------------------------------------------------------------------------------------------------------
+
+	/**
+	 * Returns the converter instance associated with the given converter ID,
+	 * or <code>null</code> if there is none.
+	 * @param application The involved JSF application.
+	 * @param converterId The converter ID of the desired converter instance.
+	 * @return the converter instance associated with the given converter ID,
+	 * or <code>null</code> if there is none.
+	 */
+	public Converter createConverter(Application application, String converterId) {
+		Bean<Converter> bean = convertersById.get(converterId);
+
+		if (bean == null && !convertersById.containsKey(converterId)) {
+			Converter converter = application.createConverter(converterId);
+
+			if (converter != null) {
+				bean = resolve(converter.getClass(), converterId, Object.class);
+			}
+
+			convertersById.put(converterId, bean);
+		}
+
+		return (bean != null) ? getReference(manager, bean) : null;
+	}
+
+	/**
+	 * Returns the converter instance associated with the given converter for-class,
+	 * or <code>null</code> if there is none.
+	 * @param application The involved JSF application.
+	 * @param converterForClass The converter for-class of the desired converter instance.
+	 * @return the converter instance associated with the given converter for-class,
+	 * or <code>null</code> if there is none.
+	 */
+	public Converter createConverter(Application application, Class<?> converterForClass) {
+		Bean<Converter> bean = convertersByForClass.get(converterForClass);
+
+		if (bean == null && !convertersByForClass.containsKey(converterForClass)) {
+			Converter converter = application.createConverter(converterForClass);
+
+			if (converter != null) {
+				Class<? extends Converter> converterClass = converter.getClass();
+
+				if (findConstructor(converterClass) != null && findConstructor(converterClass, Class.class) == null) {
+					bean = resolve(converterClass, "", converterForClass);
+				}
+			}
+
+			convertersByForClass.put(converterForClass, bean);
+		}
+
+		return (bean != null) ? getReference(manager, bean) : null;
+	}
+
+	@SuppressWarnings("unchecked")
+	private Bean<Converter> resolve(Class<? extends Converter> converterClass, String converterId, Class<?> converterForClass) {
+
+		// First try by class.
+		Bean<Converter> bean = (Bean<Converter>) resolveExact(manager, converterClass);
+
+		if (bean == null) {
+			FacesConverter annotation = converterClass.getAnnotation(FacesConverter.class);
+
+			if (annotation != null) {
+				// Then by own annotation, if any.
+				bean = (Bean<Converter>) resolveExact(manager, converterClass, annotation);
+			}
+
+			if (bean == null) {
+				// Else by fabricated annotation literal.
+				bean = (Bean<Converter>) resolveExact(manager, converterClass, new FacesConverter() {
+					@Override
+					public Class<? extends Annotation> annotationType() {
+						return FacesConverter.class;
+					}
+					@Override
+					public String value() {
+						return converterId;
+					}
+					@Override
+					public boolean managed() {
+						return false;
+					}
+					@Override
+					public Class forClass() {
+						return converterForClass;
+					}
+				});
+			}
+		}
+
+		return bean;
+	}
+
 }
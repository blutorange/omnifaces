/*
 * Copyright 2019 OmniFaces
 *
 * Licensed under the Apache License, Version 2.0 (the "License"); you may not use this file except in compliance with
 * the License. You may obtain a copy of the License at
 *
 *     http://www.apache.org/licenses/LICENSE-2.0
 *
 * Unless required by applicable law or agreed to in writing, software distributed under the License is distributed on
 * an "AS IS" BASIS, WITHOUT WARRANTIES OR CONDITIONS OF ANY KIND, either express or implied. See the License for the
 * specific language governing permissions and limitations under the License.
 */
package org.omnifaces.cdi.push;

import static java.lang.Boolean.TRUE;
import static java.lang.Boolean.parseBoolean;
import static java.lang.String.format;
import static java.util.Collections.unmodifiableList;
import static javax.faces.component.behavior.ClientBehaviorContext.BEHAVIOR_EVENT_PARAM_NAME;
import static javax.faces.component.behavior.ClientBehaviorContext.BEHAVIOR_SOURCE_PARAM_NAME;
import static javax.faces.component.behavior.ClientBehaviorContext.createClientBehaviorContext;
import static org.omnifaces.util.FacesLocal.getApplicationAttribute;
import static org.omnifaces.util.FacesLocal.getRequestContextPath;
import static org.omnifaces.util.FacesLocal.getRequestParameter;

import java.io.IOException;
import java.io.Serializable;
import java.util.ArrayList;
import java.util.Collection;
import java.util.List;
import java.util.Map;
import java.util.Map.Entry;
import java.util.regex.Pattern;

import javax.el.ValueExpression;
import javax.enterprise.event.Observes;
import javax.faces.FacesException;
import javax.faces.application.ResourceDependency;
import javax.faces.component.FacesComponent;
import javax.faces.component.UIComponent;
import javax.faces.component.behavior.ClientBehavior;
import javax.faces.component.behavior.ClientBehaviorHolder;
import javax.faces.context.FacesContext;
import javax.faces.event.ComponentSystemEvent;
import javax.faces.event.ListenerFor;
import javax.faces.event.PostAddToViewEvent;
import javax.servlet.ServletContext;
import javax.websocket.CloseReason.CloseCodes;
import javax.websocket.server.ServerContainer;
import javax.websocket.server.ServerEndpointConfig;

import org.omnifaces.cdi.Push;
import org.omnifaces.cdi.PushContext;
import org.omnifaces.cdi.push.SocketEvent.Closed;
import org.omnifaces.cdi.push.SocketEvent.Opened;
import org.omnifaces.cdi.push.SocketEvent.Switched;
import org.omnifaces.component.script.ScriptFamily;
import org.omnifaces.util.Beans;
import org.omnifaces.util.Callback;
import org.omnifaces.util.Json;
import org.omnifaces.util.State;

/**
 * <p>
 * The <code>&lt;o:socket&gt;</code> is an {@link UIComponent} whith opens an one-way (server to client) web socket
 * based push connection in client side which can be reached from server side via {@link PushContext} interface injected
 * in any CDI/container managed artifact via <code>&#64;</code>{@link Push} annotation.
 *
 *
 * <h3 id="configuration"><a href="#configuration">Configuration</a></h3>
 * <p>
 * First enable the web socket endpoint by below boolean context parameter in <code>web.xml</code>:
 * <pre>
 * &lt;context-param&gt;
 *     &lt;param-name&gt;org.omnifaces.SOCKET_ENDPOINT_ENABLED&lt;/param-name&gt;
 *     &lt;param-value&gt;true&lt;/param-value&gt;
 * &lt;/context-param&gt;
 * </pre>
 * <p>
 * It will install the {@link SocketEndpoint}. Lazy initialization of the endpoint via component is unfortunately not
 * possible across all containers (yet).
<<<<<<< HEAD
 * See also <a href="https://github.com/javaee/websocket-spec/issues/211">WS spec issue 211</a>.
=======
 * See also <a href="https://github.com/eclipse-ee4j/websocket-api/issues/211">WS spec issue 211</a>.
>>>>>>> 7867c133
 *
 *
 * <h3 id="usage-client"><a href="#usage-client">Usage (client)</a></h3>
 * <p>
 * Declare <strong><code>&lt;o:socket&gt;</code></strong> tag in the JSF view with at least a
 * <strong><code>channel</code></strong> name and an <strong><code>onmessage</code></strong> JavaScript listener
 * function. The channel name may not be an EL expression and it may only contain alphanumeric characters, hyphens,
 * underscores and periods.
 * <p>
 * Here's an example which refers an existing JavaScript listener function (do not include the parentheses!).
 * <pre>
 * &lt;o:socket channel="someChannel" onmessage="socketListener" /&gt;
 * </pre>
 * <pre>
 * function socketListener(message, channel, event) {
 *     console.log(message);
 * }
 * </pre>
 * <p>
 * Here's an example which declares an inline JavaScript listener function.
 * <pre>
 * &lt;o:socket channel="someChannel" onmessage="function(message) { console.log(message); }" /&gt;
 * </pre>
 * <p>
 * The <code>onmessage</code> JavaScript listener function will be invoked with three arguments:
 * <ul>
 * <li><code>message</code>: the push message as JSON object.</li>
 * <li><code>channel</code>: the channel name, useful in case you intend to have a global listener, or want to manually
 * control the close.</li>
 * <li><code>event</code>: the raw <a href="https://developer.mozilla.org/en-US/docs/Web/API/MessageEvent"><code>
 * MessageEvent</code></a> instance, useful in case you intend to inspect it.</li>
 * </ul>
 * <p>
 * In case your server is configured to run WS container on a different TCP port than the HTTP container, then you can
 * use the optional <strong><code>port</code></strong> attribute to explicitly specify the port.
 * <pre>
 * &lt;o:socket port="8000" ... /&gt;
 * </pre>
 * <p>
 * When successfully connected, the web socket is by default open as long as the document is open, and it will
 * auto-reconnect at increasing intervals when the connection is closed/aborted as result of e.g. a network error or
 * server restart. It will not auto-reconnect when the very first connection attempt already fails. The web socket will
 * be implicitly closed once the document is unloaded (e.g. navigating away, close of browser window/tab, etc).
 * <p>
 * In order to successfully reconnect after a server restart, or when switching to a new server node, you need to ensure
 * that session persistence is enabled on the server.
 *
 *
 * <h3 id="usage-server"><a href="#usage-server">Usage (server)</a></h3>
 * <p>
 * In WAR side, you can inject <strong>{@link PushContext}</strong> via <strong><code>&#64;</code>{@link Push}</strong>
 * annotation on the given channel name in any CDI/container managed artifact such as <code>@Named</code>,
 * <code>@WebServlet</code>, etc wherever you'd like to send a push message and then invoke
 * <strong>{@link PushContext#send(Object)}</strong> with any Java object representing the push message.
 * <pre>
 * &#64;Inject &#64;Push
 * private PushContext someChannel;
 *
 * public void sendMessage(Object message) {
 *     someChannel.send(message);
 * }
 * </pre>
 * <p>
 * By default the name of the channel is taken from the name of the variable into which injection takes place. The
 * channel name can be optionally specified via the <code>channel</code> attribute. The example below injects the push
 * context for channel name <code>foo</code> into a variable named <code>bar</code>.
 * <pre>
 * &#64;Inject &#64;Push(channel="foo")
 * private PushContext bar;
 * </pre>
 * <p>
 * The message object will be encoded as JSON and be delivered as <code>message</code> argument of the
 * <code>onmessage</code> JavaScript listener function associated with the <code>channel</code> name. It can be a
 * plain vanilla <code>String</code>, but it can also be a collection, map and even a javabean. For supported argument
 * types, see also {@link Json#encode(Object)}.
 * <p>
 * Although web sockets support two-way communication, the <code>&lt;o:socket&gt;</code> push is designed for one-way
 * communication, from server to client. In case you intend to send some data from client to server, just continue
 * using JSF ajax the usual way, if necessary from JavaScript on with <code>&lt;o:commandScript&gt;</code> or perhaps
 * <code>&lt;p:remoteCommand&gt;</code> or similar. This has among others the advantage of maintaining the JSF view
 * state, the HTTP session and, importantingly, all security constraints on business service methods. Namely, those
 * security constraints are not available during an incoming web socket message per se. See also a.o.
<<<<<<< HEAD
 * <a href="https://github.com/javaee/websocket-spec/issues/238">WS spec issue 238</a>.
=======
 * <a href="https://github.com/eclipse-ee4j/websocket-api/issues/238">WS spec issue 238</a>.
>>>>>>> 7867c133
 *
 *
 * <h3 id="scopes-and-users"><a href="#scopes-and-users">Scopes and users</a></h3>
 * <p>
 * By default the web socket is <code>application</code> scoped, i.e. any view/session throughout the web application
 * having the same web socket channel open will receive the same push message. The push message can be sent by all users
 * and the application itself. This is useful for application-wide feedback triggered by site itself such as real time
 * updates of a certain page (e.g. site-wide statistics, top100 lists, stock updates, etc).
 * <p>
 * The optional <strong><code>scope</code></strong> attribute can be set to <code>session</code> to restrict the push
 * messages to all views in the current user session only. The push message can only be sent by the user itself and not
 * by the application. This is useful for session-wide feedback triggered by user itself (e.g. as result of asynchronous
 * tasks triggered by user specific action).
 * <pre>
 * &lt;o:socket channel="someChannel" scope="session" ... /&gt;
 * </pre>
 * <p>
 * The <code>scope</code> attribute can also be set to <code>view</code> to restrict the push messages to the current
 * view only. The push message will not show up in other views in the same session even if it's the same URL. The push
 * message can only be sent by the user itself and not by the application. This is useful for view-wide feedback
 * triggered by user itself (e.g. progress bar tied to a user specific action on current view).
 * <pre>
 * &lt;o:socket channel="someChannel" scope="view" ... /&gt;
 * </pre>
 * <p>
 * The <code>scope</code> attribute may not be an EL expression and allowed values are <code>application</code>,
 * <code>session</code> and <code>view</code>, case insensitive.
 * <p>
 * Additionally, the optional <strong><code>user</code></strong> attribute can be set to the unique identifier of the
 * logged-in user, usually the login name or the user ID. This way the push message can be targeted to a specific user
 * and can also be sent by other users and the application itself. The value of the <code>user</code> attribute must at
 * least implement {@link Serializable} and have a low memory footprint, so putting entire user entity is not
 * recommended.
 * <p>
 * E.g. when you're using container managed authentication or a related framework/library:
 * <pre>
 * &lt;o:socket channel="someChannel" user="#{request.remoteUser}" ... /&gt;
 * </pre>
 * <p>
 * Or when you have a custom user entity around in EL as <code>#{someLoggedInUser}</code> which has an <code>id</code>
 * property representing its identifier:
 * <pre>
 * &lt;o:socket channel="someChannel" user="#{someLoggedInUser.id}" ... /&gt;
 * </pre>
 * <p>
 * When the <code>user</code> attribute is specified, then the <code>scope</code> defaults to <code>session</code> and
 * cannot be set to <code>application</code>. It can be set to <code>view</code>, but this is kind of unusual and should
 * only be used if the logged-in user represented by <code>user</code> has a shorter lifetime than the HTTP session
 * (e.g. when your application allows changing a logged-in user during same HTTP session without invaliding it &mdash;
 * which is in turn poor security practice). If in such case a session scoped socket is reused, undefined behavior may
 * occur when user-targeted push message is sent. It may target previously logged-in user only. This can be solved by
 * setting the scope to <code>view</code>, but better is to fix the logout to invalidate the HTTP session altogether.
 * <p>
 * When the <code>user</code> attribute is an EL expression and it changes during an ajax request, then the socket
 * user will be actually switched, even though you did not cover the <code>&lt;o:socket&gt;</code> component in any ajax
 * render/update. So make sure the value is tied to at least a view scoped property in case you intend to control it
 * during the view scope.
 * <p>
 * In the server side, the push message can be targeted to the user specified in the <code>user</code> attribute via
 * <strong>{@link PushContext#send(Object, Serializable)}</strong>. The push message can be sent by all users and the
 * application itself. This is useful for user-specific feedback triggered by other users (e.g. chat, admin messages,
 * etc) or by application's background tasks (e.g. notifications, event listeners, etc).
 * <pre>
 * &#64;Inject &#64;Push
 * private PushContext someChannel;
 *
 * public void sendMessage(Object message, User recipientUser) {
 *     Long recipientUserId = recipientUser.getId();
 *     someChannel.send(message, recipientUserId);
 * }
 * </pre>
 * <p>
 * Multiple users can be targeted by passing a {@link Collection} holding user identifiers to
 * <strong>{@link PushContext#send(Object, Collection)}</strong>.
 * <pre>
 * public void sendMessage(Object message, Group recipientGroup) {
 *     Collection&lt;Long&gt; recipientUserIds = recipientGroup.getUserIds();
 *     someChannel.send(message, recipientUserIds);
 * }
 * </pre>
 *
 *
 * <h3 id="channels"><a href="#channels">Channel design hints</a></h3>
 * <p>
 * You can declare multiple push channels on different scopes with or without user target throughout the application.
 * Be however aware that the same channel name can easily be reused across multiple views, even if it's view scoped.
 * It's more efficient if you use as few different channel names as possible and tie the channel name to a specific
 * push socket scope/user combination, not to a specific JSF view. In case you intend to have multiple view scoped
 * channels for different purposes, best is to use only one view scoped channel and have a global JavaScript listener
 * which can distinguish its task based on the delivered message. E.g. by sending the message in server as below:
 * <pre>
 * Map&lt;String, Object&gt; message = new HashMap&lt;&gt;();
 * message.put("functionName", "someFunction");
 * message.put("functionData", functionData); // Can be Map or Bean.
 * someChannel.send(message);
 * </pre>
 * <p>
 * Which is processed in the <code>onmessage</code> JavaScript listener function as below:
 * <pre>
 * function someSocketListener(message) {
 *     window[message.functionName](message.functionData);
 * }
 *
 * function someFunction(data) {
 *     // ...
 * }
 *
 * function otherFunction(data) {
 *     // ...
 * }
 *
 * // ...
 * </pre>
 *
 *
 * <h3 id="connecting"><a href="#connecting">Conditionally connecting</a></h3>
 * <p>
 * You can use the optional <strong><code>connected</code></strong> attribute to control whether to auto-connect the web
 * socket or not.
 * <pre>
 * &lt;o:socket ... connected="#{bean.pushable}" /&gt;
 * </pre>
 * <p>
 * It defaults to <code>true</code> and it's under the covers interpreted as a JavaScript instruction whether to open or
 * close the web socket push connection. If the value of the <code>connected</code> or <code>rendered</code> attribute
 * is an EL expression and it becomes <code>false</code> during an ajax request, then any opened push connection will
 * explicitly be closed during oncomplete of that ajax request, even though you did not cover the
 * <code>&lt;o:socket&gt;</code> component in ajax render/update. So make sure the value is tied to at least a view
 * scoped property in case you intend to control it during the view scope.
 * <p>
 * You can also explicitly set it to <code>false</code> and manually open the push connection in client side by
 * invoking <strong><code>OmniFaces.Push.open(channel)</code></strong>, passing the channel name, for example in an
 * onclick listener function of a command button which initiates a long running asynchronous task in server side. This
 * is particularly useful on view scoped sockets which doesn't necessarily need to immediately open on page load.
 * <pre>
 * &lt;h:commandButton ... onclick="OmniFaces.Push.open('foo')"&gt;
 *     &lt;f:ajax ... /&gt;
 * &lt;/h:commandButton&gt;
 * &lt;o:socket channel="foo" scope="view" ... connected="false" /&gt;
 * </pre>
 * <p>
 * In case you intend to have an one-time push and don't expect more messages, usually because you only wanted to
 * present the result of an one-time asynchronous action in a manually opened view scoped push socket as in above
 * example, you can optionally explicitly close the push connection from client side by invoking
 * <strong><code>OmniFaces.Push.close(channel)</code></strong>, passing the channel name. For example, in the
 * <code>onmessage</code> JavaScript listener function as below:
 * <pre>
 * function someSocketListener(message, channel) {
 *     // ...
 *     OmniFaces.Push.close(channel);
 * }
 * </pre>
 * <p>
 * Noted should be that both ways should not be mixed. Choose either the server side way of an EL expression in
 * <code>connected</code> attribute, or the client side way of explicitly setting <code>connected="false"</code> and
 * manually invoking <code>OmniFaces.Push</code> functions. Mixing them ends up in undefined behavior because the
 * associated JSF view state in the server side can't be notified if a socket is manually opened in client side.
 *
 *
 * <h3 id="events-client"><a href="#events-client">Events (client)</a></h3>
 * <p>
 * The optional <strong><code>onopen</code></strong> JavaScript listener function can be used to listen on open of a web
 * socket in client side. This will be invoked on the very first connection attempt, regardless of whether it will be
 * successful or not. This will not be invoked when the web socket auto-reconnects a broken connection after the first
 * successful connection.
 * <pre>
 * &lt;o:socket ... onopen="socketOpenListener" /&gt;
 * </pre>
 * <pre>
 * function socketOpenListener(channel) {
 *     // ...
 * }
 * </pre>
 * <p>
 * The <code>onopen</code> JavaScript listener function will be invoked with one argument:
 * <ul>
 * <li><code>channel</code>: the channel name, useful in case you intend to have a global listener.</li>
 * </ul>
 * <p>
 * The optional <strong><code>onclose</code></strong> JavaScript listener function can be used to listen on (ab)normal
 * close of a web socket. This will be invoked when the very first connection attempt fails, or the server has returned
 * close reason code <code>1000</code> (normal closure) or <code>1008</code> (policy violated), or the maximum reconnect
 * attempts has exceeded. This will not be invoked when the web socket can make an auto-reconnect attempt on a broken
 * connection after the first successful connection.
 * <pre>
 * &lt;o:socket ... onclose="socketCloseListener" /&gt;
 * </pre>
 * <pre>
 * function socketCloseListener(code, channel, event) {
 *     if (code == -1) {
 *         // Web sockets not supported by client.
 *     } else if (code == 1000) {
 *         // Normal close (as result of expired session or view).
 *     } else {
 *         // Abnormal close reason (as result of an error).
 *     }
 * }
 * </pre>
 * <p>
 * The <code>onclose</code> JavaScript listener function will be invoked with three arguments:
 * <ul>
 * <li><code>code</code>: the close reason code as integer. If this is <code>-1</code>, then the web socket
 * is simply not <a href="http://caniuse.com/websockets">supported</a> by the client. If this is <code>1000</code>,
 * then it was normally closed. Else if this is not <code>1000</code>, then there may be an error. See also
 * <a href="http://tools.ietf.org/html/rfc6455#section-7.4.1">RFC 6455 section 7.4.1</a> and {@link CloseCodes} API for
 * an elaborate list of all close codes.</li>
 * <li><code>channel</code>: the channel name, useful in case you intend to have a global listener.</li>
 * <li><code>event</code>: the raw <a href="https://developer.mozilla.org/en-US/docs/Web/API/CloseEvent"><code>
 * CloseEvent</code></a> instance, useful in case you intend to inspect it.</li>
 * </ul>
 * <p>
 * When a session or view scoped socket is automatically closed with close reason code <code>1000</code> by the server
 * (and thus not manually by the client via <code>OmniFaces.Push.close(channel)</code>), then it means that the session
 * or view has expired. In case of a session scoped socket you could take the opportunity to let JavaScript show a
 * "Session expired" message and/or immediately redirect to the login page via <code>window.location</code>. In case of
 * a view scoped socket the handling depends on the reason of the view expiration. A view can be expired when the
 * associated session has expired, but it can also be expired as result of (accidental) navigation or rebuild, or when
 * the JSF "views per session" configuration setting is set relatively low and the client has many views (windows/tabs)
 * open in the same session. You might take the opportunity to warn the client and/or let JavaScript reload the page as
 * submitting any form in it would throw <code>ViewExpiredException</code> anyway.
 *
 *
 * <h3 id="events-server"><a href="#events-server">Events (server)</a></h3>
 * <p>
 * When a web socket has been opened, a new CDI <strong>{@link SocketEvent}</strong> will be fired with
 * <strong><code>&#64;</code>{@link Opened}</strong> qualifier. When the <code>user</code> attribute of the
 * <code>&lt;o:socket&gt;</code> changes, a new CDI <strong>{@link SocketEvent}</strong> will be fired with
 * <strong><code>&#64;</code>{@link Switched}</strong> qualifier. When a web socket has been closed, a new CDI
 * {@link SocketEvent} will be fired with <strong><code>&#64;</code>{@link Closed}</strong> qualifier. They can only be
 * observed and collected in an application scoped CDI bean as below. Observing in a request/view/session scoped CDI
 * bean is not possible as there's no means of a HTTP request anywhere at that moment.
 * <pre>
 * &#64;ApplicationScoped
 * public class SocketObserver {
 *
 *     public void onOpen(&#64;Observes &#64;Opened SocketEvent event) {
 *         String channel = event.getChannel(); // Returns &lt;o:socket channel&gt;.
 *         Long userId = event.getUser(); // Returns &lt;o:socket user&gt;, if any.
 *         // Do your thing with it. E.g. collecting them in a concurrent/synchronized collection.
 *         // Do note that a single person can open multiple sockets on same channel/user.
 *     }
 *
 *     public void onSwitch(&#64;Observes &#64;Switched SocketEvent event) {
 *         String channel = event.getChannel(); // Returns &lt;o:socket channel&gt;.
 *         Long currentUserId = event.getUser(); // Returns current &lt;o:socket user&gt;, if any.
 *         Long previousUserId = event.getPreviousUser(); // Returns previous &lt;o:socket user&gt;, if any.
 *         // Do your thing with it. E.g. updating in a concurrent/synchronized collection.
 *     }
 *
 *     public void onClose(&#64;Observes &#64;Closed SocketEvent event) {
 *         String channel = event.getChannel(); // Returns &lt;o:socket channel&gt;.
 *         Long userId = event.getUser(); // Returns &lt;o:socket user&gt;, if any.
 *         CloseCode code = event.getCloseCode(); // Returns close reason code.
 *         // Do your thing with it. E.g. removing them from collection.
 *     }
 *
 * }
 * </pre>
 * <p>
 * You could take the opportunity to send another push message to an application scoped socket, e.g. "User X has been
 * logged in" (or out) when a session scoped socket is opened (or closed).
 *
 *
 * <h3 id="security"><a href="#security">Security considerations</a></h3>
 * <p>
 * If the socket is declared in a page which is only restricted to logged-in users with a specific role, then you may
 * want to add the URL of the push handshake request URL to the set of restricted URLs.
 * <p>
 * The push handshake request URL is composed of the URI prefix <strong><code>/omnifaces.push/</code></strong>, followed
 * by channel name. So, in case of for example container managed security which has already restricted an example page
 * <code>/user/foo.xhtml</code> to logged-in users with the example role <code>USER</code> on the example URL pattern
 * <code>/user/*</code> in <code>web.xml</code> like below,
 * <pre>
 * &lt;security-constraint&gt;
 *     &lt;web-resource-collection&gt;
 *         &lt;web-resource-name&gt;Restrict access to role USER.&lt;/web-resource-name&gt;
 *         &lt;url-pattern&gt;/user/*&lt;/url-pattern&gt;
 *     &lt;/web-resource-collection&gt;
 *     &lt;auth-constraint&gt;
 *         &lt;role-name&gt;USER&lt;/role-name&gt;
 *     &lt;/auth-constraint&gt;
 * &lt;/security-constraint&gt;
 * </pre>
 * <p>
 * .. and the page <code>/user/foo.xhtml</code> in turn contains a <code>&lt;o:socket channel="foo"&gt;</code>, then you
 * need to add a restriction on push handshake request URL pattern of <code>/omnifaces.push/foo</code> like below.
 * <pre>
 * &lt;security-constraint&gt;
 *     &lt;web-resource-collection&gt;
 *         &lt;web-resource-name&gt;Restrict access to role USER.&lt;/web-resource-name&gt;
 *         &lt;url-pattern&gt;/user/*&lt;/url-pattern&gt;
 *         &lt;url-pattern&gt;/omnifaces.push/foo&lt;/url-pattern&gt;
 *     &lt;/web-resource-collection&gt;
 *     &lt;auth-constraint&gt;
 *         &lt;role-name&gt;USER&lt;/role-name&gt;
 *     &lt;/auth-constraint&gt;
 * &lt;/security-constraint&gt;
 * </pre>
 * <p>
 * As extra security, particularly for those public channels which can't be restricted by security constraints, the
 * <code>&lt;o:socket&gt;</code> will register all so far declared channels in the current HTTP session, and any
 * incoming web socket open request will be checked whether they match the so far registered channels in the current
 * HTTP session. In case the channel is unknown (e.g. randomly guessed or spoofed by endusers or manually reconnected
 * after the session is expired), then the web socket will immediately be closed with close reason code
 * <code>1008</code> ({@link CloseCodes#VIOLATED_POLICY}). Also, when the HTTP session gets destroyed, all session and
 * view scoped channels which are still open will explicitly be closed from server side with close reason code
 * <code>1000</code> ({@link CloseCodes#NORMAL_CLOSURE}). Only application scoped sockets remain open and are still
 * reachable from server end even when the session or view associated with the page in client side is expired.
 *
 *
 * <h3 id="ejb"><a href="#ejb">EJB design hints</a></h3>
 * <p>
 * In case you'd like to trigger a push from EAR/EJB side to an application scoped push socket, then you could make use
 * of CDI events. First create a custom bean class representing the push event something like <code>PushEvent</code>
 * below taking whatever you'd like to pass as push message.
 * <pre>
 * public final class PushEvent {
 *
 *     private final String message;
 *
 *     public PushEvent(String message) {
 *         this.message = message;
 *     }
 *
 *     public String getMessage() {
 *         return message;
 *     }
 * }
 * </pre>
 * <p>
 * Then use {@link javax.enterprise.inject.spi.BeanManager#fireEvent(Object, java.lang.annotation.Annotation...)} to
 * fire the CDI event.
 * <pre>
 * &#64;Inject
 * private BeanManager beanManager;
 *
 * public void onSomeEntityChange(Entity entity) {
 *     beanManager.fireEvent(new PushEvent(entity.getSomeProperty()));
 * }
 * </pre>
 * <p>
 * Note that OmniFaces own {@link Beans#fireEvent(Object, java.lang.annotation.Annotation...)} utility method is
 * insuitable as it is not allowed to use WAR (front end) frameworks and libraries like JSF and OmniFaces in EAR/EJB
 * (back end) side.
 * <p>
 * Finally just <code>&#64;</code>{@link Observes} it in some request or application scoped CDI managed bean in WAR and
 * delegate to {@link PushContext} as below.
 * <pre>
 * &#64;Inject &#64;Push
 * private PushContext someChannel;
 *
 * public void onPushEvent(@Observes PushEvent event) {
 *     someChannel.send(event.getMessage());
 * }
 * </pre>
 * <p>
 * Note that a request scoped bean wouldn't be the same one as from the originating page for the simple reason that
 * there's no means of a HTTP request anywhere at that moment. For exactly this reason a view and session scoped bean
 * would not work (as they require respectively the JSF view state and HTTP session which can only be identified by a
 * HTTP request). A view and session scoped push socket would also not work, so the push socket really needs to be
 * application scoped. The {@link FacesContext} will also be unavailable in the above event listener method.
 * <p>
 * In case the trigger in EAR/EJB side is an asynchronous service method which is in turn initiated in WAR side, then
 * you could make use of callbacks from WAR side. Let the business service method take a callback instance as argument,
 * e.g. the <code>java.util.function.Consumer</code> functional interface.
 * <pre>
 * &#64;Asynchronous
 * public void someAsyncServiceMethod(Entity entity, Consumer&lt;Object&gt; callback) {
 *     // ... (some long process)
 *     callback.accept(entity.getSomeProperty());
 * }
 * </pre>
 * <p>
 * And invoke the asynchronous service method in WAR as below.
 * <pre>
 * &#64;Inject
 * private SomeService someService;
 *
 * &#64;Inject &#64;Push
 * private PushContext someChannel;
 *
 * public void someAction() {
 *     someService.someAsyncServiceMethod(entity, message -&gt; someChannel.send(message));
 * }
 * </pre>
 * <p>
 * This would be the only way in case you intend to asynchronously send a message to a view or session scoped push
 * socket, and/or want to pass something from {@link FacesContext} or the initial request/view/session scope along as
 * (<code>final</code>) argument.
 * <p>
 * In case you're not on Java 8 yet, then you can make use of {@link Runnable} as callback instance instead of the
 * above <code>Consumer</code> functional interface example.
 * <pre>
 * &#64;Asynchronous
 * public void someAsyncServiceMethod(Entity entity, Runnable callback) {
 *     // ... (some long process)
 *     entity.setSomeProperty(someProperty);
 *     callback.run();
 * }
 * </pre>
 * <p>
 * Which is invoked in WAR as below.
 * <pre>
 * public void someAction() {
 *     someService.someAsyncServiceMethod(entity, new Runnable() {
 *         public void run() {
 *             someChannel.send(entity.getSomeProperty());
 *         }
 *     });
 * }
 * </pre>
 * <p>
 * Note that OmniFaces own {@link Callback} interfaces are insuitable as it is not allowed to use WAR (front end)
 * frameworks and libraries like JSF and OmniFaces in EAR/EJB (back end) side.
 *
 *
 * <h3 id="cluster"><a href="#cluster">Cluster design hints</a></h3>
 * <p>
 * In case your web application is deployed to a server cluster with multiple nodes, and the push event could be
 * triggered in a different node than where the client is connected to, then it won't reach the socket. One solution is
 * to activate and configure a JMS topic in the server configuration, trigger the push event via JMS instead of CDI,
 * and use a JMS listener (a message driven bean, MDB) to delegate the push event to CDI.</p>
 * <p>
 * Below is an example extending on the above given EJB example.
 * <pre>
 * &#64;Singleton
 * &#64;TransactionAttribute(NOT_SUPPORTED)
 * public class PushManager {
 *
 *     &#64;Resource(lookup = "java:/jms/topic/push")
 *     private Topic jmsTopic;
 *
 *     &#64;Inject
 *     private JMSContext jmsContext;
 *
 *     public void fireEvent(PushEvent pushEvent) {
 *         try {
 *             Message jmsMessage = jmsContext.createMessage();
 *             jmsMessage.setStringProperty("message", pushEvent.getMessage());
 *             jmsContext.createProducer().send(jmsTopic, jmsMessage);
 *         }
 *         catch (Exception e) {
 *             // Handle.
 *         }
 *     }
 * }
 * </pre>
 * <pre>
 * &#64;MessageDriven(activationConfig = {
 *     &#64;ActivationConfigProperty(propertyName = "destination", propertyValue = "java:/jms/topic/push")
 * })
 * public class PushListener implements MessageListener {
 *
 *     &#64;Inject
 *     private BeanManager beanManager;
 *
 *     &#64;Override
 *     public void onMessage(Message jmsMessage) {
 *         try {
 *             String message = jmsMessage.getStringProperty("message");
 *             beanManager.fireEvent(new PushEvent(message));
 *         }
 *         catch (Exception e) {
 *             // Handle.
 *         }
 *     }
 * }
 * </pre>
 * <p>
 * Then, in your EJB, instead of using <code>BeanManager#fireEvent()</code> to fire the CDI event,
 * <pre>
 * &#64;Inject
 * private BeanManager beanManager;
 *
 * public void onSomeEntityChange(Entity entity) {
 *     beanManager.fireEvent(new PushEvent(entity.getSomeProperty()));
 * }
 * </pre>
 * <p>
 * use the newly created <code>PushManager#fireEvent()</code> to fire the JMS event from one server node of the cluster,
 * which in turn will fire the CDI event in all server nodes of the cluster.
 * <pre>
 * &#64;Inject
 * private PushManager pushManager;
 *
 * public void onSomeEntityChange(Entity entity) {
 *     pushManager.fireEvent(new PushEvent(entity.getSomeProperty()));
 * }
 * </pre>
 *
 *
 * <h3 id="ui"><a href="#ui">UI update design hints</a></h3>
 * <p>
 * In case you'd like to perform complex UI updates, then easiest would be to put <code>&lt;f:ajax&gt;</code> inside
 * <code>&lt;o:socket&gt;</code>. The support was added in OmniFaces 2.6. Here's an example:
 * <pre>
 * &lt;h:panelGroup id="foo"&gt;
 *     ... (some complex UI here) ...
 * &lt;/h:panelGroup&gt;
 *
 * &lt;h:form&gt;
 *     &lt;o:socket channel="someChannel" scope="view"&gt;
 *         &lt;f:ajax event="someEvent" listener="#{bean.pushed}" render=":foo" /&gt;
 *     &lt;/o:socket&gt;
 * &lt;/h:form&gt;
 * </pre>
 * <p>
 * Here, the push message simply represents the ajax event name. You can use any custom event name.
 * <pre>
 * someChannel.send("someEvent");
 * </pre>
 * <p>
 * An alternative is to combine <code>&lt;o:socket&gt;</code> with <code>&lt;o:commandScript&gt;</code>. E.g.
 * <pre>
 * &lt;h:panelGroup id="foo"&gt;
 *     ... (some complex UI here) ...
 * &lt;/h:panelGroup&gt;
 *
 * &lt;o:socket channel="someChannel" scope="view" onmessage="someCommandScript" /&gt;
 * &lt;h:form&gt;
 *     &lt;o:commandScript name="someCommandScript" action="#{bean.pushed}" render=":foo" /&gt;
 * &lt;/h:form&gt;
 * </pre>
 * <p>
 * If you pass a <code>Map&lt;String,V&gt;</code> or a JavaBean as push message object, then all entries/properties will
 * transparently be available as request parameters in the command script method <code>#{bean.pushed}</code>.
 *
 *
 * @author Bauke Scholtz
 * @see SocketEndpoint
 * @see SocketChannelManager
 * @see SocketUserManager
 * @see SocketSessionManager
 * @see SocketEvent
 * @see Push
 * @see PushContext
 * @see SocketPushContext
 * @see SocketPushContextProducer
 * @since 2.3
 */
@FacesComponent(Socket.COMPONENT_TYPE)
@ListenerFor(systemEventClass=PostAddToViewEvent.class)
@ResourceDependency(library="omnifaces", name="omnifaces.js", target="head")
public class Socket extends ScriptFamily implements ClientBehaviorHolder {

	// Public constants -----------------------------------------------------------------------------------------------

	/** The standard component type. */
	public static final String COMPONENT_TYPE = "org.omnifaces.cdi.push.Socket";

	/** The boolean context parameter name to register web socket endpoint during startup. */
	public static final String PARAM_SOCKET_ENDPOINT_ENABLED = "org.omnifaces.SOCKET_ENDPOINT_ENABLED";

	// Private constants ----------------------------------------------------------------------------------------------

	private static final Pattern PATTERN_CHANNEL = Pattern.compile("[\\w.-]+");

	private static final String ERROR_EXPRESSION_DISALLOWED =
		"o:socket 'channel' and 'scope' attributes may not contain an EL expression.";
	private static final String ERROR_INVALID_USER =
		"o:socket 'user' attribute '%s' does not represent a valid user identifier. It must implement Serializable and"
			+ " preferably have low memory footprint. Suggestion: use #{request.remoteUser} or #{someLoggedInUser.id}.";
	private static final String ERROR_INVALID_CHANNEL =
		"o:socket 'channel' attribute '%s' does not represent a valid channel name."
			+ " It is required and it may only contain alphanumeric characters, hyphens, underscores and periods.";
	private static final String ERROR_ENDPOINT_NOT_ENABLED =
		"o:socket endpoint is not enabled."
			+ " You need to set web.xml context param '" + PARAM_SOCKET_ENDPOINT_ENABLED + "' with value 'true'.";

	private static final String SCRIPT_INIT = "OmniFaces.Util.addOnloadListener(function(){OmniFaces.Push.init('%s','%s',%s,%s,%s);});";

	private static final Collection<String> CONTAINS_EVERYTHING = unmodifiableList(new ArrayList<String>() {
		private static final long serialVersionUID = 1L;

		@Override
		public boolean contains(Object object) {
			return true;
		}
	});

	private enum PropertyKeys {
		// Cannot be uppercased. They have to exactly match the attribute names.
		port, channel, scope, user, onopen, onmessage, onclose, connected;
	}

	// Variables ------------------------------------------------------------------------------------------------------

	private final State state = new State(getStateHelper());

	// Actions --------------------------------------------------------------------------------------------------------

	/**
	 * After adding component to view, subscribe {@link SocketFacesListener} if necessary.
	 */
	@Override
	public void processEvent(ComponentSystemEvent event) {
		if (event instanceof PostAddToViewEvent) {
			SocketFacesListener.subscribeIfNecessary();
		}
	}

	/**
	 * An override which checks if this isn't been invoked on <code>channel</code> or <code>scope</code> attribute, and
	 * if the <code>user</code> attribute is <code>Serializable</code>.
	 * Finally it delegates to the super method.
	 * @throws IllegalArgumentException When this value expression is been set on <code>channel</code> or
	 * <code>scope</code> attribute, or when the <code>user</code> attribute is not <code>Serializable</code>.
	 */
	@Override
	public void setValueExpression(String name, ValueExpression binding) {
		if (PropertyKeys.channel.toString().equals(name) || PropertyKeys.scope.toString().equals(name)) {
			throw new IllegalArgumentException(ERROR_EXPRESSION_DISALLOWED);
		}

		if (PropertyKeys.user.toString().equals(name)) {
			Object user = binding.getValue(getFacesContext().getELContext());

			if (user != null && !(user instanceof Serializable)) {
				throw new IllegalArgumentException(format(ERROR_INVALID_USER, user));
			}
		}

		super.setValueExpression(name, binding);
	}

	/**
	 * Accept all event names.
	 */
	@Override
	public Collection<String> getEventNames() {
		return CONTAINS_EVERYTHING;
	}

	/**
	 * First check if the web socket endpoint is enabled in <code>web.xml</code> and the channel name and scope is
	 * valid, then register it in {@link SocketChannelManager} and get the channel ID, then render the
	 * <code>init()</code> script. This scripts will in turn hit {@link SocketEndpoint}.
	 * @throws IllegalStateException When the web socket endpoint is not enabled in <code>web.xml</code>.
	 * @throws IllegalArgumentException When the channel name, scope or user is invalid.
	 * The channel name may only contain alphanumeric characters, hyphens, underscores and periods.
	 * The allowed channel scope values are "application", "session" and "view", case insensitive.
	 * The channel name must be uniquely tied to the channel scope.
	 * The user, if any, must implement <code>Serializable</code>.
	 */
	@Override
	public void encodeChildren(FacesContext context) throws IOException {
		if (!TRUE.equals(getApplicationAttribute(context, Socket.class.getName()))) {
			throw new IllegalStateException(ERROR_ENDPOINT_NOT_ENABLED);
		}

		if (SocketFacesListener.register(context, this)) {
			String channel = getChannel();

			if (channel == null || !PATTERN_CHANNEL.matcher(channel).matches()) {
				throw new IllegalArgumentException(format(ERROR_INVALID_CHANNEL, channel));
			}

			Integer port = getPort();
			String host = (port != null ? ":" + port : "") + getRequestContextPath(context);
			String channelId = SocketChannelManager.getInstance().register(channel, getScope(), getUser());
			String functions = getOnopen() + "," + getOnmessage() + "," + getOnclose();
			String behaviors = getBehaviorScripts();
			boolean connected = isConnected();

			String script = format(SCRIPT_INIT, host, channelId, functions, behaviors, connected);
			context.getResponseWriter().write(script);
		}
	}

	private String getBehaviorScripts() {
		Map<String, List<ClientBehavior>> clientBehaviorsByEvent = getClientBehaviors();

		if (clientBehaviorsByEvent.isEmpty()) {
			return "{}";
		}

		String clientId = getClientId(getFacesContext());
		StringBuilder scripts = new StringBuilder("{");

		for (Entry<String, List<ClientBehavior>> entry : clientBehaviorsByEvent.entrySet()) {
			String event = entry.getKey();
			List<ClientBehavior> clientBehaviors = entry.getValue();
			scripts.append(scripts.length() > 1 ? "," : "").append(event).append(":[");

			for (int i = 0; i < clientBehaviors.size(); i++) {
				scripts.append(i > 0 ? "," : "").append("function(event){");
				scripts.append(clientBehaviors.get(i).getScript(createClientBehaviorContext(getFacesContext(), this, event, clientId, null)));
				scripts.append("}");
			}

			scripts.append("]");
		}

		return scripts.append("}").toString();
	}

	@Override
	public void decode(FacesContext context) {
		Map<String, List<ClientBehavior>> clientBehaviors = getClientBehaviors();

		if (clientBehaviors.isEmpty()) {
			return;
		}

		if (!getClientId(context).equals(getRequestParameter(context, BEHAVIOR_SOURCE_PARAM_NAME))) {
			return;
		}

		List<ClientBehavior> behaviors = clientBehaviors.get(getRequestParameter(context, BEHAVIOR_EVENT_PARAM_NAME));

		if (behaviors == null) {
			return;
		}

		for (ClientBehavior behavior : behaviors) {
			behavior.decode(context, this);
		}
	}

	// Attribute getters/setters --------------------------------------------------------------------------------------

	/**
	 * Returns the port number of the web socket host.
	 * @return The port number of the web socket host.
	 */
	public Integer getPort() {
		return state.get(PropertyKeys.port);
	}

	/**
	 * Sets the port number of the web socket host, in case it is different from the port number in the request URI.
	 * Defaults to the port number of the request URI.
	 * @param port The port number of the web socket host.
	 */
	public void setPort(Integer port) {
		state.put(PropertyKeys.port, port);
	}

	/**
	 * Returns the name of the web socket channel.
	 * @return The name of the web socket channel.
	 */
	public String getChannel() {
		return state.get(PropertyKeys.channel);
	}

	/**
	 * Sets the name of the web socket channel.
	 * It may not be an EL expression and it may only contain alphanumeric characters, hyphens, underscores and periods.
	 * All open websockets on the same channel will receive the same push message from the server.
	 * @param channel The name of the web socket channel.
	 */
	public void setChannel(String channel) {
		state.put(PropertyKeys.channel, channel);
	}

	/**
	 * Returns the scope of the web socket channel.
	 * @return The scope of the web socket channel.
	 */
	public String getScope() {
		return state.get(PropertyKeys.scope);
	}

	/**
	 * Sets the scope of the web socket channel.
	 * It may not be an EL expression and allowed values are <code>application</code>, <code>session</code> and
	 * <code>view</code>, case insensitive. When the value is <code>application</code>, then all channels with the same
	 * name throughout the application will receive the same push message. When the value is <code>session</code>, then
	 * only the channels with the same name in the current user session will receive the same push message. When the
	 * value is <code>view</code>, then only the channel in the current view will receive the push message. The default
	 * scope is <code>application</code>. When the <code>user</code> attribute is specified, then the default scope is
	 * <code>session</code>.
	 * @param scope The scope of the web socket channel.
	 */
	public void setScope(String scope) {
		state.put(PropertyKeys.scope, scope);
	}

	/**
	 * Returns the user identifier of the web socket channel.
	 * @return The user identifier of the web socket channel.
	 */
	public Serializable getUser() {
		return state.get(PropertyKeys.user);
	}

	/**
	 * Sets the user identifier of the web socket channel, so that user-targeted push messages can be sent.
	 * All open websockets on the same channel and user will receive the same push message from the server.
	 * It must implement <code>Serializable</code> and preferably have low memory footprint.
	 * Suggestion: use <code>#{request.remoteUser}</code> or <code>#{someLoggedInUser.id}</code>.
	 * @param user The user identifier of the web socket channel.
	 */
	public void setUser(Serializable user) {
		state.put(PropertyKeys.user, user);
	}

	/**
	 * Returns the JavaScript event handler function that is invoked when the web socket is opened.
	 * @return The JavaScript event handler function that is invoked when the web socket is opened.
	 */
	public String getOnopen() {
		return state.get(PropertyKeys.onopen);
	}

	/**
	 * Sets the JavaScript event handler function that is invoked when the web socket is opened.
	 * The function will be invoked with one argument: the channel name.
	 * @param onopen The JavaScript event handler function that is invoked when the web socket is opened.
	 */
	public void setOnopen(String onopen) {
		state.put(PropertyKeys.onopen, onopen);
	}

	/**
	 * Returns the JavaScript event handler function that is invoked when a push message is received from the server.
	 * @return The JavaScript event handler function that is invoked when a push message is received from the server.
	 */
	public String getOnmessage() {
		return state.get(PropertyKeys.onmessage);
	}

	/**
	 * Sets the JavaScript event handler function that is invoked when a push message is received from the server.
	 * The function will be invoked with three arguments: the push message, the channel name and the raw MessageEvent itself.
	 * @param onmessage The JavaScript event handler function that is invoked when a push message is received from the server.
	 */
	public void setOnmessage(String onmessage) {
		state.put(PropertyKeys.onmessage, onmessage);
	}

	/**
	 * Returns the JavaScript event handler function that is invoked when the web socket is closed.
	 * @return The JavaScript event handler function that is invoked when the web socket is closed.
	 */
	public String getOnclose() {
		return state.get(PropertyKeys.onclose);
	}

	/**
	 * Sets the JavaScript event handler function that is invoked when the web socket is closed.
	 * The function will be invoked with three arguments: the close reason code, the channel name and the raw
	 * <code>CloseEvent</code> itself. Note that this will also be invoked on errors and that you can inspect the close
	 * reason code if an error occurred and which one (i.e. when the code is not 1000). See also
	 * <a href="http://tools.ietf.org/html/rfc6455#section-7.4.1">RFC 6455 section 7.4.1</a> and {@link CloseCodes} API
	 * for an elaborate list of all close codes.
	 * @param onclose The JavaScript event handler function that is invoked when the web socket is closed.
	 */
	public void setOnclose(String onclose) {
		state.put(PropertyKeys.onclose, onclose);
	}

	/**
	 * Returns whether to (auto)connect the web socket or not.
	 * @return Whether to (auto)connect the web socket or not.
	 */
	public boolean isConnected() {
		return state.get(PropertyKeys.connected, TRUE);
	}

	/**
	 * Sets whether to (auto)connect the web socket or not. Defaults to <code>true</code>. It's interpreted as a
	 * JavaScript instruction whether to open or close the web socket push connection. Note that this attribute is
	 * re-evaluated on every ajax request. You can also explicitly set it to <code>false</code> and then manually
	 * control in JavaScript by <code>OmniFaces.Push.open("channelName")</code> and
	 * <code>OmniFaces.Push.close("channelName")</code>.
	 * @param connected Whether to (auto)connect the web socket or not.
	 */
	public void setConnected(boolean connected) {
		state.put(PropertyKeys.connected, connected);
	}

	// Helpers --------------------------------------------------------------------------------------------------------

	/**
	 * Register web socket endpoint if necessary, i.e. when it's enabled via context param and not already installed.
	 * @param context The involved servlet context.
	 */
	public static void registerEndpointIfNecessary(ServletContext context) {
		if (TRUE.equals(context.getAttribute(Socket.class.getName()))) {
			return;
		}

		if (!parseBoolean(context.getInitParameter(PARAM_SOCKET_ENDPOINT_ENABLED))) {
			return;
		}

		try {
			ServerContainer container = (ServerContainer) context.getAttribute(ServerContainer.class.getName());
			ServerEndpointConfig config = ServerEndpointConfig.Builder.create(SocketEndpoint.class, SocketEndpoint.URI_TEMPLATE).build();
			container.addEndpoint(config);
			context.setAttribute(Socket.class.getName(), TRUE);
		}
		catch (Exception e) {
			throw new FacesException(e);
		}
	}

}<|MERGE_RESOLUTION|>--- conflicted
+++ resolved
@@ -79,11 +79,7 @@
  * <p>
  * It will install the {@link SocketEndpoint}. Lazy initialization of the endpoint via component is unfortunately not
  * possible across all containers (yet).
-<<<<<<< HEAD
- * See also <a href="https://github.com/javaee/websocket-spec/issues/211">WS spec issue 211</a>.
-=======
  * See also <a href="https://github.com/eclipse-ee4j/websocket-api/issues/211">WS spec issue 211</a>.
->>>>>>> 7867c133
  *
  *
  * <h3 id="usage-client"><a href="#usage-client">Usage (client)</a></h3>
@@ -166,11 +162,7 @@
  * <code>&lt;p:remoteCommand&gt;</code> or similar. This has among others the advantage of maintaining the JSF view
  * state, the HTTP session and, importantingly, all security constraints on business service methods. Namely, those
  * security constraints are not available during an incoming web socket message per se. See also a.o.
-<<<<<<< HEAD
  * <a href="https://github.com/javaee/websocket-spec/issues/238">WS spec issue 238</a>.
-=======
- * <a href="https://github.com/eclipse-ee4j/websocket-api/issues/238">WS spec issue 238</a>.
->>>>>>> 7867c133
  *
  *
  * <h3 id="scopes-and-users"><a href="#scopes-and-users">Scopes and users</a></h3>

--- conflicted
+++ resolved
@@ -95,7 +95,7 @@
 	 * @return <code>true</code> if the resource path is extensionless, false otherwise.
 	 */
 	public static boolean isExtensionless(String resourcePath) {
-		return resourcePath != null && !resourcePath.contains(EXTENSION_SEPARATOR);
+		return resourcePath != null && !resourcePath.substring(resourcePath.lastIndexOf(PATH_SEPARATOR) + 1).contains(EXTENSION_SEPARATOR);
 	}
 
 	/**
@@ -118,7 +118,6 @@
 	}
 
 	/**
-<<<<<<< HEAD
 	 * Add leading slash to given resource path if necessary.
 	 * @param resourcePath The resource paths to add leading slash to.
 	 * @return Resource path with leading slash.
@@ -136,14 +135,6 @@
 	 */
 	public static String addTrailingSlashIfNecessary(String resourcePath) {
 		return resourcePath.endsWith(PATH_SEPARATOR) ? resourcePath : resourcePath + PATH_SEPARATOR;
-=======
-	 * Checks if given resource path is extensionless.
-	 * @param resourcePath The resource path to check.
-	 * @return <code>true</code> if the resource path is extensionless, false otherwise.
-	 */
-	public static boolean isExtensionless(String resourcePath) {
-		return resourcePath != null && !resourcePath.substring(resourcePath.lastIndexOf('/') + 1).contains(".");
->>>>>>> f949fee5
 	}
 
 	/**

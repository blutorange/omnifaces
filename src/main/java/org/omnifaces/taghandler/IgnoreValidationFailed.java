--- conflicted
+++ resolved
@@ -12,17 +12,10 @@
  */
 package org.omnifaces.taghandler;
 
-<<<<<<< HEAD
-import static org.omnifaces.util.Components.getClosestParent;
-import static org.omnifaces.util.Components.hasInvokedSubmit;
-import static org.omnifaces.util.Events.addBeforePhaseListener;
-import static org.omnifaces.util.Faces.setContextAttribute;
-=======
 import static javax.faces.event.PhaseId.RESTORE_VIEW;
 import static org.omnifaces.util.Components.getClosestParent;
 import static org.omnifaces.util.Components.hasInvokedSubmit;
 import static org.omnifaces.util.Events.subscribeToRequestAfterPhase;
->>>>>>> 15adb166
 
 import java.io.IOException;
 
@@ -98,23 +91,6 @@
 			throw new IllegalArgumentException(ERROR_INVALID_PARENT);
 		}
 
-<<<<<<< HEAD
-		if (ComponentHandler.isNew(parent)) {
-			addBeforePhaseListener(PhaseId.PROCESS_VALIDATIONS, new Callback.Void() {
-
-				@Override
-				public void invoke() {
-					if (hasInvokedSubmit(parent)) {
-						setContextAttribute(IgnoreValidationFailed.class.getName(), true);
-					}
-				}
-			});
-		}
-		else {
-			if (getClosestParent(parent, Form.class) == null) {
-				throw new IllegalArgumentException(ERROR_INVALID_FORM);
-			}
-=======
 		FacesContext facesContext = context.getFacesContext();
 
 		if (!(ComponentHandler.isNew(parent) && facesContext.isPostback() && facesContext.getCurrentPhaseId() == RESTORE_VIEW)) {
@@ -137,7 +113,6 @@
 	protected void processIgnoreValidationFailed(UICommand command) {
 		if (!hasInvokedSubmit(command)) {
 			return;
->>>>>>> 15adb166
 		}
 
 		Form form = getClosestParent(command, Form.class);

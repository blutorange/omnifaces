/*
 * Copyright 2012 OmniFaces.
 *
 * Licensed under the Apache License, Version 2.0 (the "License"); you may not use this file except in compliance with
 * the License. You may obtain a copy of the License at
 *
 *     http://www.apache.org/licenses/LICENSE-2.0
 *
 * Unless required by applicable law or agreed to in writing, software distributed under the License is distributed on
 * an "AS IS" BASIS, WITHOUT WARRANTIES OR CONDITIONS OF ANY KIND, either express or implied. See the License for the
 * specific language governing permissions and limitations under the License.
 */
package org.omnifaces.converter;

import static org.omnifaces.util.Faces.getViewAttribute;
import static org.omnifaces.util.Faces.setViewAttribute;
import static org.omnifaces.util.Messages.createError;

import javax.faces.component.UIComponent;
import javax.faces.component.UISelectMany;
import javax.faces.context.FacesContext;
import javax.faces.convert.Converter;
import javax.faces.convert.ConverterException;
import javax.faces.convert.EnumConverter;
import javax.faces.convert.FacesConverter;

/**
 * <p>
 * The <code>omnifaces.GenericEnumConverter</code> is intended for use in {@link UISelectMany} components whose value is
 * been bound to a <code>List&lt;E&gt;</code> property where <code>E</code> is an enum. Even though JSF has already a
 * built-in {@link EnumConverter}, this doesn't work for a <code>List&lt;E&gt;</code> property as the generic type
 * information <code>E</code> is lost during runtime. The list would be filled with unconverted <code>String</code>
 * values instead which may in turn cause <code>ClassCastException</code> during postprocessing in the business logic.
 * <p>
 * This can be solved by using a <code>E[]</code> property instead of <code>List&lt;E&gt;</code> (e.g.
 * <code>Role[]</code> in case of a <code>Role</code> enum). If this is however is not an option due to some design
 * restrictions (e.g. JPA <code>@ElementCollection</code>, etc), then you'd need to create an explicit converter for the
 * enum type like follows:
 * <pre>
 * &#64;FacesConverter("roleConverter")
 * public class RoleConverter extends EnumConverter {
 *     public RoleConverter() {
 *         super(Role.class);
 *     }
 * }
 * </pre>
 * <pre>
 * &lt;h:selectManyCheckbox value="#{bean.selectedRoles}" converter="roleConverter"&gt;
 *     &lt;f:selectItems value="#{bean.availableRoles}" /&gt;
 * &lt;/h:selectManyCheckbox&gt;
 * </pre>
 * <p>
 * However, creating a new converter for every single enum type, only and only for use in {@link UISelectMany} with a
 * <code>List&lt;E&gt;</code> property, may be a bit clumsy. This generic enum converter is intended to remove the need
 * to create a new enum converter every time.
 *
 * <h3>Usage</h3>
<<<<<<< HEAD
=======
 * <p>
>>>>>>> 15adb166
 * This converter is available by converter ID <code>omnifaces.GenericEnumConverter</code>. Just specify it in the
 * <code>converter</code> attribute of the multi-selection component holding <code>&lt;f:selectItems&gt;</code>.
 * example:
 * <pre>
 * &lt;h:selectManyCheckbox value="#{bean.selectedEnums}" converter="omnifaces.GenericEnumConverter"&gt;
 *     &lt;f:selectItems value="#{bean.availableEnums}" /&gt;
 * &lt;/h:selectManyCheckbox&gt;
 * </pre>
 *
 * <p><strong>See also</strong>:
 * <br><a href="http://stackoverflow.com/q/3822058/157882">Use enum in &lt;h:selectManyCheckbox&gt;</a>
 *
 * @author Bauke Scholtz
 * @since 1.2
 */
@FacesConverter(value = "omnifaces.GenericEnumConverter")
public class GenericEnumConverter implements Converter {

	// Constants ------------------------------------------------------------------------------------------------------

	private static final String ATTRIBUTE_ENUM_TYPE = "GenericEnumConverter.%s";
	private static final String ERROR_NO_ENUM_TYPE = "Given type ''{0}'' is not an enum.";
	private static final String ERROR_NO_ENUM_VALUE = "Given value ''{0}'' is not an enum of type ''{1}''.";

	// Actions --------------------------------------------------------------------------------------------------------

	@Override
	@SuppressWarnings({ "rawtypes", "unchecked" })
	public String getAsString(FacesContext context, UIComponent component, Object modelValue) {
		if (modelValue == null) {
			return "-";
		}

		if (modelValue instanceof Enum) {
			Class<Enum> enumType = ((Enum) modelValue).getDeclaringClass();
			setViewAttribute(String.format(ATTRIBUTE_ENUM_TYPE, component.getClientId(context)), enumType);
			return ((Enum) modelValue).name();
		}
		else {
			throw new ConverterException(createError(ERROR_NO_ENUM_TYPE, modelValue.getClass()));
		}
	}

	@Override
	@SuppressWarnings({ "rawtypes", "unchecked" })
	public Object getAsObject(FacesContext context, UIComponent component, String submittedValue) {
		if (submittedValue == null || submittedValue.isEmpty() || submittedValue.equals("-")) {
			return null;
		}

		Class<Enum> enumType = getViewAttribute(String.format(ATTRIBUTE_ENUM_TYPE, component.getClientId(context)));

		try {
			return Enum.valueOf(enumType, submittedValue);
		}
		catch (IllegalArgumentException e) {
<<<<<<< HEAD
			throw new ConverterException(createError(ERROR_NO_ENUM_VALUE, submittedValue, enumType));
=======
			throw new ConverterException(createError(ERROR_NO_ENUM_VALUE, submittedValue, enumType), e);
>>>>>>> 15adb166
		}
	}

}<|MERGE_RESOLUTION|>--- conflicted
+++ resolved
@@ -1,126 +1,119 @@
-/*
- * Copyright 2012 OmniFaces.
- *
- * Licensed under the Apache License, Version 2.0 (the "License"); you may not use this file except in compliance with
- * the License. You may obtain a copy of the License at
- *
- *     http://www.apache.org/licenses/LICENSE-2.0
- *
- * Unless required by applicable law or agreed to in writing, software distributed under the License is distributed on
- * an "AS IS" BASIS, WITHOUT WARRANTIES OR CONDITIONS OF ANY KIND, either express or implied. See the License for the
- * specific language governing permissions and limitations under the License.
- */
-package org.omnifaces.converter;
-
-import static org.omnifaces.util.Faces.getViewAttribute;
-import static org.omnifaces.util.Faces.setViewAttribute;
-import static org.omnifaces.util.Messages.createError;
-
-import javax.faces.component.UIComponent;
-import javax.faces.component.UISelectMany;
-import javax.faces.context.FacesContext;
-import javax.faces.convert.Converter;
-import javax.faces.convert.ConverterException;
-import javax.faces.convert.EnumConverter;
-import javax.faces.convert.FacesConverter;
-
-/**
- * <p>
- * The <code>omnifaces.GenericEnumConverter</code> is intended for use in {@link UISelectMany} components whose value is
- * been bound to a <code>List&lt;E&gt;</code> property where <code>E</code> is an enum. Even though JSF has already a
- * built-in {@link EnumConverter}, this doesn't work for a <code>List&lt;E&gt;</code> property as the generic type
- * information <code>E</code> is lost during runtime. The list would be filled with unconverted <code>String</code>
- * values instead which may in turn cause <code>ClassCastException</code> during postprocessing in the business logic.
- * <p>
- * This can be solved by using a <code>E[]</code> property instead of <code>List&lt;E&gt;</code> (e.g.
- * <code>Role[]</code> in case of a <code>Role</code> enum). If this is however is not an option due to some design
- * restrictions (e.g. JPA <code>@ElementCollection</code>, etc), then you'd need to create an explicit converter for the
- * enum type like follows:
- * <pre>
- * &#64;FacesConverter("roleConverter")
- * public class RoleConverter extends EnumConverter {
- *     public RoleConverter() {
- *         super(Role.class);
- *     }
- * }
- * </pre>
- * <pre>
- * &lt;h:selectManyCheckbox value="#{bean.selectedRoles}" converter="roleConverter"&gt;
- *     &lt;f:selectItems value="#{bean.availableRoles}" /&gt;
- * &lt;/h:selectManyCheckbox&gt;
- * </pre>
- * <p>
- * However, creating a new converter for every single enum type, only and only for use in {@link UISelectMany} with a
- * <code>List&lt;E&gt;</code> property, may be a bit clumsy. This generic enum converter is intended to remove the need
- * to create a new enum converter every time.
- *
- * <h3>Usage</h3>
-<<<<<<< HEAD
-=======
- * <p>
->>>>>>> 15adb166
- * This converter is available by converter ID <code>omnifaces.GenericEnumConverter</code>. Just specify it in the
- * <code>converter</code> attribute of the multi-selection component holding <code>&lt;f:selectItems&gt;</code>.
- * example:
- * <pre>
- * &lt;h:selectManyCheckbox value="#{bean.selectedEnums}" converter="omnifaces.GenericEnumConverter"&gt;
- *     &lt;f:selectItems value="#{bean.availableEnums}" /&gt;
- * &lt;/h:selectManyCheckbox&gt;
- * </pre>
- *
- * <p><strong>See also</strong>:
- * <br><a href="http://stackoverflow.com/q/3822058/157882">Use enum in &lt;h:selectManyCheckbox&gt;</a>
- *
- * @author Bauke Scholtz
- * @since 1.2
- */
-@FacesConverter(value = "omnifaces.GenericEnumConverter")
-public class GenericEnumConverter implements Converter {
-
-	// Constants ------------------------------------------------------------------------------------------------------
-
-	private static final String ATTRIBUTE_ENUM_TYPE = "GenericEnumConverter.%s";
-	private static final String ERROR_NO_ENUM_TYPE = "Given type ''{0}'' is not an enum.";
-	private static final String ERROR_NO_ENUM_VALUE = "Given value ''{0}'' is not an enum of type ''{1}''.";
-
-	// Actions --------------------------------------------------------------------------------------------------------
-
-	@Override
-	@SuppressWarnings({ "rawtypes", "unchecked" })
-	public String getAsString(FacesContext context, UIComponent component, Object modelValue) {
-		if (modelValue == null) {
-			return "-";
-		}
-
-		if (modelValue instanceof Enum) {
-			Class<Enum> enumType = ((Enum) modelValue).getDeclaringClass();
-			setViewAttribute(String.format(ATTRIBUTE_ENUM_TYPE, component.getClientId(context)), enumType);
-			return ((Enum) modelValue).name();
-		}
-		else {
-			throw new ConverterException(createError(ERROR_NO_ENUM_TYPE, modelValue.getClass()));
-		}
-	}
-
-	@Override
-	@SuppressWarnings({ "rawtypes", "unchecked" })
-	public Object getAsObject(FacesContext context, UIComponent component, String submittedValue) {
-		if (submittedValue == null || submittedValue.isEmpty() || submittedValue.equals("-")) {
-			return null;
-		}
-
-		Class<Enum> enumType = getViewAttribute(String.format(ATTRIBUTE_ENUM_TYPE, component.getClientId(context)));
-
-		try {
-			return Enum.valueOf(enumType, submittedValue);
-		}
-		catch (IllegalArgumentException e) {
-<<<<<<< HEAD
-			throw new ConverterException(createError(ERROR_NO_ENUM_VALUE, submittedValue, enumType));
-=======
-			throw new ConverterException(createError(ERROR_NO_ENUM_VALUE, submittedValue, enumType), e);
->>>>>>> 15adb166
-		}
-	}
-
+/*
+ * Copyright 2012 OmniFaces.
+ *
+ * Licensed under the Apache License, Version 2.0 (the "License"); you may not use this file except in compliance with
+ * the License. You may obtain a copy of the License at
+ *
+ *     http://www.apache.org/licenses/LICENSE-2.0
+ *
+ * Unless required by applicable law or agreed to in writing, software distributed under the License is distributed on
+ * an "AS IS" BASIS, WITHOUT WARRANTIES OR CONDITIONS OF ANY KIND, either express or implied. See the License for the
+ * specific language governing permissions and limitations under the License.
+ */
+package org.omnifaces.converter;
+
+import static org.omnifaces.util.Faces.getViewAttribute;
+import static org.omnifaces.util.Faces.setViewAttribute;
+import static org.omnifaces.util.Messages.createError;
+
+import javax.faces.component.UIComponent;
+import javax.faces.component.UISelectMany;
+import javax.faces.context.FacesContext;
+import javax.faces.convert.Converter;
+import javax.faces.convert.ConverterException;
+import javax.faces.convert.EnumConverter;
+import javax.faces.convert.FacesConverter;
+
+/**
+ * <p>
+ * The <code>omnifaces.GenericEnumConverter</code> is intended for use in {@link UISelectMany} components whose value is
+ * been bound to a <code>List&lt;E&gt;</code> property where <code>E</code> is an enum. Even though JSF has already a
+ * built-in {@link EnumConverter}, this doesn't work for a <code>List&lt;E&gt;</code> property as the generic type
+ * information <code>E</code> is lost during runtime. The list would be filled with unconverted <code>String</code>
+ * values instead which may in turn cause <code>ClassCastException</code> during postprocessing in the business logic.
+ * <p>
+ * This can be solved by using a <code>E[]</code> property instead of <code>List&lt;E&gt;</code> (e.g.
+ * <code>Role[]</code> in case of a <code>Role</code> enum). If this is however is not an option due to some design
+ * restrictions (e.g. JPA <code>@ElementCollection</code>, etc), then you'd need to create an explicit converter for the
+ * enum type like follows:
+ * <pre>
+ * &#64;FacesConverter("roleConverter")
+ * public class RoleConverter extends EnumConverter {
+ *     public RoleConverter() {
+ *         super(Role.class);
+ *     }
+ * }
+ * </pre>
+ * <pre>
+ * &lt;h:selectManyCheckbox value="#{bean.selectedRoles}" converter="roleConverter"&gt;
+ *     &lt;f:selectItems value="#{bean.availableRoles}" /&gt;
+ * &lt;/h:selectManyCheckbox&gt;
+ * </pre>
+ * <p>
+ * However, creating a new converter for every single enum type, only and only for use in {@link UISelectMany} with a
+ * <code>List&lt;E&gt;</code> property, may be a bit clumsy. This generic enum converter is intended to remove the need
+ * to create a new enum converter every time.
+ *
+ * <h3>Usage</h3>
+ * <p>
+ * This converter is available by converter ID <code>omnifaces.GenericEnumConverter</code>. Just specify it in the
+ * <code>converter</code> attribute of the multi-selection component holding <code>&lt;f:selectItems&gt;</code>.
+ * example:
+ * <pre>
+ * &lt;h:selectManyCheckbox value="#{bean.selectedEnums}" converter="omnifaces.GenericEnumConverter"&gt;
+ *     &lt;f:selectItems value="#{bean.availableEnums}" /&gt;
+ * &lt;/h:selectManyCheckbox&gt;
+ * </pre>
+ *
+ * <p><strong>See also</strong>:
+ * <br><a href="http://stackoverflow.com/q/3822058/157882">Use enum in &lt;h:selectManyCheckbox&gt;</a>
+ *
+ * @author Bauke Scholtz
+ * @since 1.2
+ */
+@FacesConverter(value = "omnifaces.GenericEnumConverter")
+public class GenericEnumConverter implements Converter {
+
+	// Constants ------------------------------------------------------------------------------------------------------
+
+	private static final String ATTRIBUTE_ENUM_TYPE = "GenericEnumConverter.%s";
+	private static final String ERROR_NO_ENUM_TYPE = "Given type ''{0}'' is not an enum.";
+	private static final String ERROR_NO_ENUM_VALUE = "Given value ''{0}'' is not an enum of type ''{1}''.";
+
+	// Actions --------------------------------------------------------------------------------------------------------
+
+	@Override
+	@SuppressWarnings({ "rawtypes", "unchecked" })
+	public String getAsString(FacesContext context, UIComponent component, Object modelValue) {
+		if (modelValue == null) {
+			return "-";
+		}
+
+		if (modelValue instanceof Enum) {
+			Class<Enum> enumType = ((Enum) modelValue).getDeclaringClass();
+			setViewAttribute(String.format(ATTRIBUTE_ENUM_TYPE, component.getClientId(context)), enumType);
+			return ((Enum) modelValue).name();
+		}
+		else {
+			throw new ConverterException(createError(ERROR_NO_ENUM_TYPE, modelValue.getClass()));
+		}
+	}
+
+	@Override
+	@SuppressWarnings({ "rawtypes", "unchecked" })
+	public Object getAsObject(FacesContext context, UIComponent component, String submittedValue) {
+		if (submittedValue == null || submittedValue.isEmpty() || submittedValue.equals("-")) {
+			return null;
+		}
+
+		Class<Enum> enumType = getViewAttribute(String.format(ATTRIBUTE_ENUM_TYPE, component.getClientId(context)));
+
+		try {
+			return Enum.valueOf(enumType, submittedValue);
+		}
+		catch (IllegalArgumentException e) {
+			throw new ConverterException(createError(ERROR_NO_ENUM_VALUE, submittedValue, enumType), e);
+		}
+	}
+
 }
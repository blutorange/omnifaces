/*
 * Copyright 2012 OmniFaces.
 *
 * Licensed under the Apache License, Version 2.0 (the "License"); you may not use this file except in compliance with
 * the License. You may obtain a copy of the License at
 *
 *     http://www.apache.org/licenses/LICENSE-2.0
 *
 * Unless required by applicable law or agreed to in writing, software distributed under the License is distributed on
 * an "AS IS" BASIS, WITHOUT WARRANTIES OR CONDITIONS OF ANY KIND, either express or implied. See the License for the
 * specific language governing permissions and limitations under the License.
 */
package org.omnifaces.el.functions;

import static org.omnifaces.util.Faces.getLocale;

<<<<<<< HEAD
import java.io.UnsupportedEncodingException;
import java.net.URLEncoder;
=======
>>>>>>> 15adb166
import java.text.MessageFormat;
import java.text.Normalizer;
import java.text.Normalizer.Form;

import org.omnifaces.util.Faces;
import org.omnifaces.util.Utils;

/**
 * <p>
 * Collection of EL functions for string manipulation: <code>of:abbreviate()</code>, <code>of:capitalize()</code>, <code>of:concat()</code>,
 * <code>of:prettyURL()</code>, <code>of:encodeURL()</code>, <code>of:escapeJS()</code> and <code>of:formatX()</code>.
 * <p>
 * Instead of <code>of:formatX()</code>, you can also use <code>&lt;o:outputFormat&gt;</code>.
 *
 * @author Bauke Scholtz
 */
public final class Strings {

	// Constructors ---------------------------------------------------------------------------------------------------

	private Strings() {
		// Hide constructor.
	}

	// Utility --------------------------------------------------------------------------------------------------------

	/**
	 * Abbreviate the given text on the given size limit with ellipsis.
	 * @param text The text to be abbreviated.
	 * @param size The size limit of the text.
	 * @return The abbreviated text, or the unmodified text if it is shorter than the size.
	 */
	public static String abbreviate(String text, int size) {
		if (text == null) {
			return null;
		}

		if (text.length() > size) {
			return text.substring(0, size).trim() + "...";
		}

		return text;
	}

	/**
	 * Concatenate the string representation of the given objects. This is useful when you don't know beforehand if one
	 * of the both hands is a string or is <code>null</code>, otherwise the new EL 2.2
	 * <code>#{bean.string1.concat(bean.string2)}</code> can just be used.
	 * @param left The left hand.
	 * @param right The right hand.
	 * @return The concatenated strings.
	 */
	public static String concat(Object left, Object right) {
		if (left == null && right == null) {
			return null;
		}

		if (left == null) {
			return right.toString();
		}

		if (right == null) {
			return left.toString();
		}

		return left.toString() + right.toString();
	}

	/**
	 * Capitalize the given string, i.e. uppercase the first character.
	 * @param string The string to be capitalized.
	 * @return The capitalized string.
	 * @since 1.1
	 */
	public static String capitalize(String string) {
		if (string == null || string.isEmpty()) {
			return string;
		}

		return new StringBuilder()
			.append(Character.toTitleCase(string.charAt(0)))
			.append(string.substring(1))
			.toString();
	}

	/**
	 * Replace all matches of the given pattern on the given string with the given replacement.
	 * @param value The string to be replaced.
	 * @param pattern The regular expression pattern to be tested.
	 * @param replacement The string to be substituted for each match.
	 * @return True if the given string matches the given pattern.
	 * @see String#replaceAll(String, String)
	 * @since 1.5
	 */
	public static String replaceAll(String value, String pattern, String replacement) {
		if (value == null) {
			return null;
		}

		return value.replaceAll(pattern, replacement);
	}

	/**
	 * Returns true if the given string matches the given pattern.
	 * @param value The string to be matched.
	 * @param pattern The regular expression pattern to be tested.
	 * @return True if the given string matches the given pattern.
	 * @see String#matches(String)
	 * @since 1.5
	 */
	public static boolean matches(String value, String pattern) {
		return value != null && value.matches(pattern);
	}

	/**
	 * URL-prettify the given string. It performs the following tasks:
	 * <ul>
	 * <li>Lowercase the string.
	 * <li>Remove combining diacritical marks.
	 * <li>Replace non-alphanumeric characters by hyphens.
	 * </ul>
	 * This is useful when populating links with dynamic paths obtained from user controlled variables, such as blog
	 * titles.
	 * @param string The string to be prettified.
	 * @return The prettified string.
	 */
	public static String prettyURL(String string) {
		if (string == null) {
			return null;
		}

		return Normalizer.normalize(string.toLowerCase(), Form.NFD)
			.replaceAll("\\p{InCombiningDiacriticalMarks}+", "")
			.replaceAll("[^\\p{Alnum}]+", "-");
	}

	/**
	 * URL-encode the given string using UTF-8. This is useful for cases where you can't use
	 * <code>&lt;f:param&gt;</code>.
	 * @param string The string to be URL-encoded.
	 * @return The URL-encoded string.
	 * @throws UnsupportedOperationException When this platform does not support UTF-8.
	 */
	public static String encodeURL(String string) {
		return Utils.encodeURL(string);
	}

	/**
	 * Escapes the given string according the JavaScript code rules. This escapes among others the special characters,
	 * the whitespace, the quotes and the unicode characters. Useful whenever you want to use a Java string variable as
	 * a JavaScript string variable.
	 * @param string The string to be escaped according the JavaScript code rules.
	 * @return The escaped string according the JavaScript code rules.
	 */
	public static String escapeJS(String string) {
		return Utils.escapeJS(string, true);
	}

	/**
	 * Format the given string with 1 parameter. The locale is obtained by {@link Faces#getLocale()}. Design notice:
	 * There are five formatX() methods, each taking 1 to 5 format parameters because EL functions do not support
	 * varargs methods nor overloaded function names.
	 * @param pattern The format pattern.
	 * @param param1 The first parameter.
	 * @return The formatted string.
	 * @see MessageFormat
	 */
	public static String format1(String pattern, Object param1) {
		return format(pattern, param1);
	}

	/**
	 * Format the given string with 2 parameters. The locale is obtained by {@link Faces#getLocale()}. Design notice:
<<<<<<< HEAD
	 * There are five formatX() methods, each taking 1 to 5 format parameters because EL functions does not support
=======
	 * There are five formatX() methods, each taking 1 to 5 format parameters because EL functions do not support
>>>>>>> 15adb166
	 * varargs methods nor overloaded function names.
	 * @param pattern The format pattern.
	 * @param param1 The first parameter.
	 * @param param2 The second parameter.
	 * @return The formatted string.
	 * @see #format1(String, Object)
	 */
	public static String format2(String pattern, Object param1, Object param2) {
		return format(pattern, param1, param2);
	}

	/**
	 * Format the given string with 3 parameters. The locale is obtained by {@link Faces#getLocale()}. Design notice:
<<<<<<< HEAD
	 * There are five formatX() methods, each taking 1 to 5 format parameters because EL functions does not support
=======
	 * There are five formatX() methods, each taking 1 to 5 format parameters because EL functions do not support
>>>>>>> 15adb166
	 * varargs methods nor overloaded function names.
	 * @param pattern The format pattern.
	 * @param param1 The first parameter.
	 * @param param2 The second parameter.
	 * @param param3 The third parameter.
	 * @return The formatted string.
	 * @see #format1(String, Object)
	 */
	public static String format3(String pattern, Object param1, Object param2, Object param3) {
		return format(pattern, param1, param2, param3);
	}

	/**
	 * Format the given string with 4 parameters. The locale is obtained by {@link Faces#getLocale()}. Design notice:
<<<<<<< HEAD
	 * There are five formatX() methods, each taking 1 to 5 format parameters because EL functions does not support
=======
	 * There are five formatX() methods, each taking 1 to 5 format parameters because EL functions do not support
>>>>>>> 15adb166
	 * varargs methods nor overloaded function names.
	 * @param pattern The format pattern.
	 * @param param1 The first parameter.
	 * @param param2 The second parameter.
	 * @param param3 The third parameter.
	 * @param param4 The fourth parameter.
	 * @return The formatted string.
	 * @see #format1(String, Object)
	 */
	public static String format4(String pattern, Object param1, Object param2, Object param3, Object param4) {
		return format(pattern, param1, param2, param3, param4);
	}

	/**
	 * Format the given string with 5 parameters. The locale is obtained by {@link Faces#getLocale()}. Design notice:
<<<<<<< HEAD
	 * There are five formatX() methods, each taking 1 to 5 format parameters because EL functions does not support
=======
	 * There are five formatX() methods, each taking 1 to 5 format parameters because EL functions do not support
>>>>>>> 15adb166
	 * varargs methods nor overloaded function names.
	 * @param pattern The format pattern.
	 * @param param1 The first parameter.
	 * @param param2 The second parameter.
	 * @param param3 The third parameter.
	 * @param param4 The fourth parameter.
	 * @param param5 The fifth parameter.
	 * @return The formatted string.
	 * @see #format1(String, Object)
	 */
	public static String format5
		(String pattern, Object param1, Object param2, Object param3, Object param4, Object param5)
	{
		return format(pattern, param1, param2, param3, param4, param5);
	}

	/**
	 * The main string format method taking varargs.
	 */
	private static String format(String pattern, Object... params) {
		StringBuffer result = new StringBuffer();
		new MessageFormat(pattern, getLocale()).format(params, result, null);
		return result.toString();
	}

}<|MERGE_RESOLUTION|>--- conflicted
+++ resolved
@@ -14,11 +14,6 @@
 
 import static org.omnifaces.util.Faces.getLocale;
 
-<<<<<<< HEAD
-import java.io.UnsupportedEncodingException;
-import java.net.URLEncoder;
-=======
->>>>>>> 15adb166
 import java.text.MessageFormat;
 import java.text.Normalizer;
 import java.text.Normalizer.Form;
@@ -192,11 +187,7 @@
 
 	/**
 	 * Format the given string with 2 parameters. The locale is obtained by {@link Faces#getLocale()}. Design notice:
-<<<<<<< HEAD
-	 * There are five formatX() methods, each taking 1 to 5 format parameters because EL functions does not support
-=======
-	 * There are five formatX() methods, each taking 1 to 5 format parameters because EL functions do not support
->>>>>>> 15adb166
+	 * There are five formatX() methods, each taking 1 to 5 format parameters because EL functions do not support
 	 * varargs methods nor overloaded function names.
 	 * @param pattern The format pattern.
 	 * @param param1 The first parameter.
@@ -210,11 +201,7 @@
 
 	/**
 	 * Format the given string with 3 parameters. The locale is obtained by {@link Faces#getLocale()}. Design notice:
-<<<<<<< HEAD
-	 * There are five formatX() methods, each taking 1 to 5 format parameters because EL functions does not support
-=======
-	 * There are five formatX() methods, each taking 1 to 5 format parameters because EL functions do not support
->>>>>>> 15adb166
+	 * There are five formatX() methods, each taking 1 to 5 format parameters because EL functions do not support
 	 * varargs methods nor overloaded function names.
 	 * @param pattern The format pattern.
 	 * @param param1 The first parameter.
@@ -229,11 +216,7 @@
 
 	/**
 	 * Format the given string with 4 parameters. The locale is obtained by {@link Faces#getLocale()}. Design notice:
-<<<<<<< HEAD
-	 * There are five formatX() methods, each taking 1 to 5 format parameters because EL functions does not support
-=======
-	 * There are five formatX() methods, each taking 1 to 5 format parameters because EL functions do not support
->>>>>>> 15adb166
+	 * There are five formatX() methods, each taking 1 to 5 format parameters because EL functions do not support
 	 * varargs methods nor overloaded function names.
 	 * @param pattern The format pattern.
 	 * @param param1 The first parameter.
@@ -249,11 +232,7 @@
 
 	/**
 	 * Format the given string with 5 parameters. The locale is obtained by {@link Faces#getLocale()}. Design notice:
-<<<<<<< HEAD
-	 * There are five formatX() methods, each taking 1 to 5 format parameters because EL functions does not support
-=======
-	 * There are five formatX() methods, each taking 1 to 5 format parameters because EL functions do not support
->>>>>>> 15adb166
+	 * There are five formatX() methods, each taking 1 to 5 format parameters because EL functions do not support
 	 * varargs methods nor overloaded function names.
 	 * @param pattern The format pattern.
 	 * @param param1 The first parameter.

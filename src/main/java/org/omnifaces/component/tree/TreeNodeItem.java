/*
 * Copyright 2012 OmniFaces.
 *
 * Licensed under the Apache License, Version 2.0 (the "License"); you may not use this file except in compliance with
 * the License. You may obtain a copy of the License at
 *
 *     http://www.apache.org/licenses/LICENSE-2.0
 *
 * Unless required by applicable law or agreed to in writing, software distributed under the License is distributed on
 * an "AS IS" BASIS, WITHOUT WARRANTIES OR CONDITIONS OF ANY KIND, either express or implied. See the License for the
 * specific language governing permissions and limitations under the License.
 */
package org.omnifaces.component.tree;

import static org.omnifaces.util.Components.getClosestParent;
import static org.omnifaces.util.Components.shouldVisitSkipIteration;
import static org.omnifaces.util.Components.validateHasParent;

import java.io.IOException;

import javax.faces.component.FacesComponent;
import javax.faces.component.UIComponent;
import javax.faces.component.visit.VisitCallback;
import javax.faces.component.visit.VisitContext;
import javax.faces.context.FacesContext;
import javax.faces.event.PhaseId;

import org.omnifaces.model.tree.TreeModel;
import org.omnifaces.util.Callback;

/**
 * <p>
 * The <code>&lt;o:treeNodeItem&gt;</code> is an {@link UIComponent} that represents a single child tree node within a
 * parent {@link TreeNode} component. Within this component, the <code>var</code> attribute of the parent {@link Tree}
 * component will expose the child tree node.
 * <p>
 * This component allows a child component of type {@link TreeInsertChildren} which indicates the place to insert
 * the children of the current child tree node recursively by a {@link TreeNode} component associated with the
 * children's level in the same parent {@link Tree} component.
 *
 * @author Bauke Scholtz
 * @see TreeNode
 * @see TreeInsertChildren
 */
@FacesComponent(TreeNodeItem.COMPONENT_TYPE)
public class TreeNodeItem extends TreeFamily {

	// Public constants -----------------------------------------------------------------------------------------------

	/** The standard component type. */
	public static final String COMPONENT_TYPE = "org.omnifaces.component.tree.TreeNodeItem";

	// Private constants ----------------------------------------------------------------------------------------------

	private static final String ERROR_NESTING_DISALLOWED =
		"Nesting TreeNodeItem components is disallowed. Use TreeNode instead to markup specific levels.";

	// Actions --------------------------------------------------------------------------------------------------------

	/**
	 * Validate the component hierarchy.
	 * @throws IllegalArgumentException When there is no parent of type {@link Tree}, or when this component is nested
	 * in another {@link TreeNodeItem}.
	 */
	@Override
	protected void validateHierarchy() {
		validateHasParent(this, Tree.class);

		if (getClosestParent(this, TreeNodeItem.class) != null) {
			throw new IllegalArgumentException(ERROR_NESTING_DISALLOWED);
		}
	}

	/**
	 * Suppress default behavior of {@link #encodeAll(FacesContext)} (which also checks {@link #isRendered()}) by
	 * delegating directly to {@link #encodeChildren(FacesContext)}.
	 */
	@Override
	public void encodeAll(FacesContext context) throws IOException {
		encodeChildren(context);
	}

	/**
	 * Loop over children of the current model node, set the child as the current model node and continue processing
	 * this component according to the rules of the given phase ID.
	 * @param context The faces context to work with.
	 * @param phaseId The current phase ID.
	 * @see Tree#setCurrentModelNode(FacesContext, TreeModel)
	 */
	@Override
	@SuppressWarnings({ "rawtypes", "unchecked" }) // For TreeModel. We don't care about its actual type anyway.
	protected void process(final FacesContext context, final PhaseId phaseId) {
		if (getChildCount() == 0) {
			return;
		}

		process(context, new Callback.ReturningWithArgument<Void, Tree>() {
<<<<<<< HEAD

			private static final long serialVersionUID = 1L;

=======
>>>>>>> a0884acb
			@Override
			public Void invoke(Tree tree) {
				if (tree.getCurrentModelNode() != null) {
					for (TreeModel childModelNode : (Iterable<TreeModel>) tree.getCurrentModelNode()) {
						tree.setCurrentModelNode(context, childModelNode);

						if (isRendered()) {
							processSuper(context, phaseId);
						}
					}
				}

				return null;
			}
		});
	}

	/**
	 * Loop over children of the current model node, set the child as the current model node and continue visiting
	 * this component according to the given visit context and callback.
	 * @param context The visit context to work with.
	 * @param callback The visit callback to work with.
	 * @see Tree#setCurrentModelNode(FacesContext, TreeModel)
	 */
	@Override
	@SuppressWarnings({ "rawtypes", "unchecked" }) // For TreeModel. We don't care about its actual type anyway.
	public boolean visitTree(final VisitContext context, final VisitCallback callback) {
		if (shouldVisitSkipIteration(context)) {
			return super.visitTree(context, callback);
		}

		if (!isVisitable(context) || getChildCount() == 0) {
			return false;
		}

		return process(context.getFacesContext(), new Callback.ReturningWithArgument<Boolean, Tree>() {
<<<<<<< HEAD

			private static final long serialVersionUID = 1L;

=======
>>>>>>> a0884acb
			@Override
			public Boolean invoke(Tree tree) {
				if (tree.getCurrentModelNode() != null) {
					for (TreeModel childModelNode : (Iterable<TreeModel>) tree.getCurrentModelNode()) {
						tree.setCurrentModelNode(context.getFacesContext(), childModelNode);

						if (TreeNodeItem.super.visitTree(context, callback)) {
							return true;
						}
					}
				}

				return false;
			}
		});
	}

	/**
	 * Convenience method to handle both {@link #process(FacesContext, PhaseId)} and
	 * {@link #visitTree(VisitContext, VisitCallback)} without code duplication.
	 * @param context The faces context to work with.
	 * @param phaseId The current phase ID (not used so far in this implementation).
	 * @param callback The callback to be invoked.
	 * @return The callback result.
	 */
	@SuppressWarnings("rawtypes") // For TreeModel. We don't care about its actual type anyway.
	private <R> R process(FacesContext context, Callback.ReturningWithArgument<R, Tree> callback) {
		Tree tree = getClosestParent(this, Tree.class);
		TreeModel originalModelNode = tree.getCurrentModelNode();

		try {
			return callback.invoke(tree);
		}
		finally {
			tree.setCurrentModelNode(context, originalModelNode);
		}
	}

}<|MERGE_RESOLUTION|>--- conflicted
+++ resolved
@@ -95,12 +95,6 @@
 		}
 
 		process(context, new Callback.ReturningWithArgument<Void, Tree>() {
-<<<<<<< HEAD
-
-			private static final long serialVersionUID = 1L;
-
-=======
->>>>>>> a0884acb
 			@Override
 			public Void invoke(Tree tree) {
 				if (tree.getCurrentModelNode() != null) {
@@ -137,12 +131,6 @@
 		}
 
 		return process(context.getFacesContext(), new Callback.ReturningWithArgument<Boolean, Tree>() {
-<<<<<<< HEAD
-
-			private static final long serialVersionUID = 1L;
-
-=======
->>>>>>> a0884acb
 			@Override
 			public Boolean invoke(Tree tree) {
 				if (tree.getCurrentModelNode() != null) {
